<<<<<<< HEAD
import { MDXRemote } from 'next-mdx-remote'
import Image from 'next/image'
=======
import Image from './Image'
>>>>>>> e4d6487c
import CustomLink from './Link'
import Pre from './Pre'

export const MDXComponents = {
  Image,
  a: CustomLink,
  pre: Pre,
}

export const MDXLayoutRenderer = ({ layout, mdxSource, ...rest }) => {
  const LayoutComponent = require(`../layouts/${layout}`).default

  return (
    <LayoutComponent {...rest}>
      <MDXRemote {...mdxSource} components={MDXComponents} />
    </LayoutComponent>
  )
}<|MERGE_RESOLUTION|>--- conflicted
+++ resolved
@@ -1,9 +1,5 @@
-<<<<<<< HEAD
 import { MDXRemote } from 'next-mdx-remote'
-import Image from 'next/image'
-=======
 import Image from './Image'
->>>>>>> e4d6487c
 import CustomLink from './Link'
 import Pre from './Pre'
 
