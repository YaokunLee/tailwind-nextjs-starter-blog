--- conflicted
+++ resolved
@@ -27,8 +27,7 @@
           xmlns="http://www.w3.org/2000/svg"
           viewBox="0 0 20 20"
           fill="currentColor"
-          className="h-8 w-8 text-gray-900 hover:text-primary-500 dark:text-gray-100
-          dark:hover:text-primary-400"
+          className="h-8 w-8 text-gray-900 hover:text-primary-500 dark:text-gray-100 dark:hover:text-primary-400"
         >
           <path
             fillRule="evenodd"
@@ -37,8 +36,6 @@
           />
         </svg>
       </button>
-<<<<<<< HEAD
-
       <Transition appear show={navShow} as={Fragment}>
         <Dialog as="div" className="relative z-10" onClose={onToggleNav}>
           <Transition.Child
@@ -63,38 +60,6 @@
                 leave="transition ease-in duration-200 transform"
                 leaveFrom="translate-x-0 opacity-95"
                 leaveTo="translate-x-full opacity-0"
-=======
-      <div
-        className={`fixed left-0 top-0 z-10 h-full w-full transform bg-white opacity-95 duration-300 ease-in-out dark:bg-gray-950 dark:opacity-[0.98] ${
-          navShow ? 'translate-x-0' : 'translate-x-full'
-        }`}
-      >
-        <div className="flex justify-end">
-          <button className="mr-8 mt-11 h-8 w-8" aria-label="Toggle Menu" onClick={onToggleNav}>
-            <svg
-              xmlns="http://www.w3.org/2000/svg"
-              viewBox="0 0 20 20"
-              fill="currentColor"
-              className="text-gray-900 hover:text-primary-500 dark:text-gray-100
-              dark:hover:text-primary-400"
-            >
-              <path
-                fillRule="evenodd"
-                d="M4.293 4.293a1 1 0 011.414 0L10 8.586l4.293-4.293a1 1 0 111.414 1.414L11.414 10l4.293 4.293a1 1 0 01-1.414 1.414L10 11.414l-4.293 4.293a1 1 0 01-1.414-1.414L8.586 10 4.293 5.707a1 1 0 010-1.414z"
-                clipRule="evenodd"
-              />
-            </svg>
-          </button>
-        </div>
-        <nav className="fixed mt-8 h-full">
-          {headerNavLinks.map((link) => (
-            <div key={link.title} className="px-12 py-4">
-              <Link
-                href={link.href}
-                className="text-2xl font-bold tracking-widest text-gray-900 hover:text-primary-500 dark:text-gray-100
-                dark:hover:text-primary-400"
-                onClick={onToggleNav}
->>>>>>> 3c53f585
               >
                 <Dialog.Panel className="fixed left-0 top-0 z-10 h-full w-full bg-white opacity-95 duration-300 dark:bg-gray-950 dark:opacity-[0.98]">
                   <nav className="fixed mt-8 h-full text-left">
@@ -102,7 +67,7 @@
                       <div key={link.title} className="px-12 py-4">
                         <Link
                           href={link.href}
-                          className="text-2xl font-bold tracking-widest text-gray-900 dark:text-gray-100"
+                          className="text-2xl font-bold tracking-widest text-gray-900 hover:text-primary-500 dark:text-gray-100 dark:hover:text-primary-400"
                           onClick={onToggleNav}
                         >
                           {link.title}
@@ -121,7 +86,7 @@
                         xmlns="http://www.w3.org/2000/svg"
                         viewBox="0 0 20 20"
                         fill="currentColor"
-                        className="text-gray-900 dark:text-gray-100"
+                        className="text-gray-900 hover:text-primary-500 dark:text-gray-100 dark:hover:text-primary-400"
                       >
                         <path
                           fillRule="evenodd"
