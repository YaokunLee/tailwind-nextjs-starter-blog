--- conflicted
+++ resolved
@@ -77,14 +77,11 @@
 - [Engineering Notes](https://www.jonvet.com) - Jonas Vetterle Personal Website & Blog. I'm writing articles about software engineering that interest me, including AI and Quantum Computing
 - [Screenager.dev](https://screenager.vercel.app) - Personal Website as Portfolio & Blog. Documenting my learning journey and some guides.
 - [kezhenxu94's blog](https://kezhenxu94.me) - Blogging about dev, tips & tricks, tutorials and more.
-<<<<<<< HEAD
-- [Culture DevOps](https://culturedevops.com/en) - Technical blog on DevOps practices and tools ([source code](https://github.com/CultureDevOps/blog)).
-=======
 - [Parminder's blog](https://singhspeak.com) - Thoughts on software development, life and more.
 - [wheelcircuit.com](https://wheelcircuit.com) - Automotive YouTube News & Videos blog, updated daily.
 - [taitrd.com](https://taitrd.com) - Tai's personal dev blog, technologies and coding activity with Dynamodb practice ([source code](https://github.com/taitrd/taitrd)).
 - [Shelton's Blog](https://www.sheltonma.top) - Sharing insights on TypeScript full-stack development (Next.js, React, Hono, Supabase), web crawlers, and other cutting-edge technologies.
->>>>>>> 7e6bddb7
+- [Culture DevOps](https://culturedevops.com/en) - Technical blog on DevOps practices and tools ([source code](https://github.com/CultureDevOps/blog)).
 
 Using the template? Feel free to create a PR and add your blog to this list.
 
