![tailwind-nextjs-banner](/public/static/images/twitter-card.png)

# Tailwind Nextjs Starter Blog

[![GitHub Repo stars](https://img.shields.io/github/stars/timlrx/tailwind-nextjs-starter-blog?style=social)](https://GitHub.com/timlrx/tailwind-nextjs-starter-blog/stargazers/)
[![GitHub forks](https://img.shields.io/github/forks/timlrx/tailwind-nextjs-starter-blog?style=social)](https://GitHub.com/timlrx/tailwind-nextjs-starter-blog/network/)
[![Twitter URL](https://img.shields.io/twitter/url?style=social&url=https%3A%2F%2Ftwitter.com%2Ftimlrxx)](https://twitter.com/timlrxx)
[![Sponsor](https://img.shields.io/static/v1?label=Sponsor&message=%E2%9D%A4&logo=GitHub&link=https://github.com/sponsors/timlrx)](https://github.com/sponsors/timlrx)

[![Deploy with Vercel](https://vercel.com/button)](https://vercel.com/new/git/external?repository-url=https://github.com/timlrx/tailwind-nextjs-starter-blog)

This is a [Next.js](https://nextjs.org/), [Tailwind CSS](https://tailwindcss.com/) blogging starter template. Version 2 is based on Next App directory with [React Server Component](https://nextjs.org/docs/getting-started/react-essentials#server-components) and uses [Contentlayer](https://www.contentlayer.dev/) to manage markdown content.

Probably the most feature-rich Next.js markdown blogging template out there. Easily configurable and customizable. Perfect as a replacement to existing Jekyll and Hugo individual blogs.

Check out the documentation below to get started.

Facing issues? Check the [FAQ page](https://github.com/timlrx/tailwind-nextjs-starter-blog/wiki) and do a search on past issues. Feel free to open a new issue if none has been posted previously.

Feature request? Check the past discussions to see if it has been brought up previously. Otherwise, feel free to start a new discussion thread. All ideas are welcomed!

## Variations

**Note**: These are community contributed forks using different frameworks or with significant changes to the codebase - not officially supported.

Astro alternative - [Tailwind Astro Template](https://github.com/wanoo21/tailwind-astro-starting-blog).

Remix-run alternative - [Tailwind Remix-run Starter Blog Template](https://github.com/SangeetAgarwal/tailwind-remix-run-mdxjs-typescript-starter-blog).

Internationalization support - [Template with i18n](https://tailwind-nextjs-starter-blog-i18n.vercel.app/) and [source code](https://github.com/PxlSyl/tailwind-nextjs-starter-blog-i18n/tree/main).

## Examples V2

- [Demo Blog](https://tailwind-nextjs-starter-blog.vercel.app/) - this repo
- [My personal blog](https://www.timlrx.com) - modified to auto-generate blog posts with dates
- [ben.codes blog](https://ben.codes) - Benoit's personal blog about software development ([source code](https://github.com/bendotcodes/bendotcodes))
- [tsix blog](https://tsix.top) - A front-end engineer is used to record some knowledge points in work and study _中文_
- [SOTO's Blog](https://www.atksoto.com/) - A more personalized personal website upgraded from V1 ([source code](https://github.com/acsoto/soto-blog-nextjs))
- [Prabhu's Blog](https://prabhukirankonda.vercel.app) - Prabhu's Personal website with blog ([source code](https://github.com/prabhukiran8790/prabhukirankonda))
- [Rabby Hasan's Blog](https://blog.rabbyhasan.com.bd/) - Rabby Hasan's personal blog about full stack development with cloud ([source code](https://github.com/rabbyalone/myblog))
- [enscribe.dev](https://enscribe.dev) - enscribe's personal blog; cybersecurity shenanigans, frontend webdev, etc. ([source code](https://github.com/jktrn/enscribe.dev))
- [dalelarroder.com](https://dalelarroder.com) - Dale Larroder's personal website upgraded from V1 ([source code](https://github.com/dlarroder/dalelarroder))
- [thetalhatahir.com](https://www.thetalhatahir.com) - Talha Tahir's personal blog. Added article thumbnails, linkedIn card, Beautiful hero content, technology emoticons.
- [hauhau.cn](https://www.hauhau.cn) - Homing's personal blog about the stuff he's learning ([source code](https://github.com/hominsu/blog))
- [zS1m's Blog](https://contrails.space) - zS1m's personal blog for recording and sharing daily learning technical content ([source code](https://github.com/zS1m/nextjs-contrails))
- [dariuszwozniak.net](https://dariuszwozniak.net/) - Software development blog
- [Terminals.run](https://terminals.run) - Blog site for some thoughts and records for life and technology.
- [markpitblado.me](https://markpitblado.me) - Mark's personal blog about the internet, privacy, and books ([source code](https://github.com/mark-pitblado/personal-website))
<<<<<<< HEAD
- [francisaguilar.co blog](https://francisaguilar.co) - Francis Aguilar's personal blog that talks about tech, fitness, and personal development.
=======
- [Min71 Dev Blog](https://min71.dev) - Personal blog about Blockchain, Development and etc. ([source code](https://github.com/mingi3442/blog))
- [Bryce Yu's Blog](https://earayu.github.io/) - Bryce Yu's personal Blog about distributed system, database, and web development. ([source code](https://github.com/earayu/earayu.github.io))
>>>>>>> 00c26466

Using the template? Feel free to create a PR and add your blog to this list.

## Examples V1

[v1-blogs-showcase.webm](https://github.com/timlrx/tailwind-nextjs-starter-blog/assets/28362229/2124c81f-b99d-4431-839c-347e01a2616c)

Thanks to the community of users and contributors to the template! We are no longer accepting new blog listings over here. If you have updated from version 1 to version 2, feel free to remove your blog from this list and add it to the one above.

- [Aloisdg's cookbook](https://tambouille.vercel.app/) - with pictures and recipes!
- [GautierArcin's demo with next translate](https://tailwind-nextjs-starter-blog-seven.vercel.app/) - includes translation of mdx posts, [source code](https://github.com/GautierArcin/tailwind-nextjs-starter-blog/tree/demo/next-translate)
- [David Levai's digital garden](https://davidlevai.com/) - customized design and added email subscriptions
- [Leo's Blog](https://leohuynh.dev) - Tuan Anh Huynh's personal site. Add Snippets Page, Author Profile Card, Image Lightbox, ...
- [thvu.dev](https://thvu.dev) - Added `mdx-embed`, view count, reading minutes and more.
- [irvin.dev](https://www.irvin.dev/) - Irvin Lin's personal site. Added YouTube embedding.
- [KirillSo.com](https://www.kirillso.com/) - Personal blog & website.
- [slightlysharpe.com](https://slightlysharpe.com) - [Tincre's](https://tincre.com) main company blog
- [blog.b00st.com](https://blog.b00st.com) - [b00st.com's](https://b00st.com) main music promotion blog
- [astrosaurus.me](https://astrosaurus.me/) - Ephraim Atta-Duncan's Personal Blog
- [dhanrajsp.me](https://dhanrajsp.me/) - Dhanraj's personal site and blog.
- [blog.r00ks.io](https://blog.r00ks.io/) - Austin Rooks's personal blog ([source code](https://github.com/Austionian/blog.r00ks)).
- [honghong.me](https://honghong.me) - Tszhong's personal website ([source code](https://github.com/tszhong0411/home))
- [marceloformentao.dev](https://marceloformentao.dev) - Marcelo Formentão personal website ([source code](https://github.com/marceloavf/marceloformentao.dev)).
- [abiraja.com](https://www.abiraja.com/) - with a [runnable JS code snippet component!](https://www.abiraja.com/blog/querying-solana-blockchain)
- [bpiggin.com](https://www.bpiggin.com) - Ben Piggin's personal blog
- [maqib.cn](https://maqib.cn) - A blog of Chinese front-end developers 狂奔小马的博客 ([源码](https://github.com/maqi1520/nextjs-tailwind-blog))
- [ambilena.com](https://ambilena.com/) - Electronic Music Blog & imprint for upcoming musicians.
- [0xchai.io](https://0xchai.io) - Chai's personal blog
- [techipedia](https://techipedia.vercel.app) - Simple blogging progressive web app with custom installation button and top progress bar
- [reubence.com](https://reubence.com) - Reuben Rapose's Digital Garden
- [axolo.co/blog](https://axolo.co/blog) - Engineering management news & axolo.co updates (with image preview for article in the home page)
- [musing.vercel.app](https://musing.vercel.app/) - Parth Desai's personal blog ([source code](https://github.com/pycoder2000/blog))
- [onyourmental.com](https://www.onyourmental.com/) - [Curtis Warcup's](https://github.com/Cwarcup) website for the On Your Mental Podcast ([source code](https://github.com/Cwarcup/on-your-mental))
- [cwarcup.com](https://www.cwarcup.com/) - Curtis Warcup's personal website and blog ([source code](https://github.com/Cwarcup/personal-blog)).
- [ondiek-elijah.me](https://www.ondiek-elijah.me/) - Ondiek Elijah's website and blog ([source code](https://github.com/Dev-Elie/ondiek-elijah)).
- [jmalvarez.dev](https://www.jmalvarez.dev/) - José Miguel Álvarez's personal blog ([source code](https://github.com/josemiguel-alvarez/nextjs-blog))
- [justingosses.com](https://justingosses.com/) - Justin Gosses's personal website and blog ([source code](https://github.com/JustinGOSSES/justingosses-website))
- [https://bitoflearning-9a57.fly.dev/](https://bitoflearning-9a57.fly.dev/) - Sangeet Agarwal's personal blog, replatformed to [remix](https://remix.run/remix) using the [indie stack](https://github.com/remix-run/indie-stack) ([source code](https://github.com/SangeetAgarwal/bitoflearning))
- [raphaelchelly.com](https://www.raphaelchelly.com/) - Raphaël Chelly's personal website and blog ([source code](https://github.com/raphaelchelly/raph_www))
- [kaveh.page](https://kaveh.page) - Kaveh Tehrani's personal blog. Added tags directory, profile card, time-to-read on posts directory, etc.

## Motivation

I wanted to port my existing blog to Nextjs and Tailwind CSS but there was no easy out of the box template to use so I decided to create one. Design is adapted from [Tailwindlabs blog](https://github.com/tailwindlabs/blog.tailwindcss.com).

I wanted it to be nearly as feature-rich as popular blogging templates like [beautiful-jekyll](https://github.com/daattali/beautiful-jekyll) and [Hugo Academic](https://github.com/wowchemy/wowchemy-hugo-modules) but with the best of React's ecosystem and current web development's best practices.

## Features

- Next.js with Typescript
- [Contentlayer](https://www.contentlayer.dev/) to manage content logic
- Easy styling customization with [Tailwind 3.0](https://tailwindcss.com/blog/tailwindcss-v3) and primary color attribute
- [MDX - write JSX in markdown documents!](https://mdxjs.com/)
- Near perfect lighthouse score - [Lighthouse report](https://www.webpagetest.org/result/230805_BiDcBQ_4H7)
- Lightweight, 85kB first load JS
- Mobile-friendly view
- Light and dark theme
- Font optimization with [next/font](https://nextjs.org/docs/app/api-reference/components/font)
- Integration with [pliny](https://github.com/timlrx/pliny) that provides:
  - Multiple analytics options including [Umami](https://umami.is/), [Plausible](https://plausible.io/), [Simple Analytics](https://simpleanalytics.com/), Posthog and Google Analytics
  - Comments via [Giscus](https://github.com/laymonage/giscus), [Utterances](https://github.com/utterance/utterances) or Disqus
  - Newsletter API and component with support for Mailchimp, Buttondown, Convertkit, Klaviyo, Revue, and Emailoctopus
  - Command palette search with [Kbar](https://github.com/timc1/kbar) or Algolia
- Server-side syntax highlighting with line numbers and line highlighting via [rehype-prism-plus](https://github.com/timlrx/rehype-prism-plus)
- Math display supported via [KaTeX](https://katex.org/)
- Citation and bibliography support via [rehype-citation](https://github.com/timlrx/rehype-citation)
- Automatic image optimization via [next/image](https://nextjs.org/docs/basic-features/image-optimization)
- Support for tags - each unique tag will be its own page
- Support for multiple authors
- 3 different blog layouts
- 2 different blog listing layouts
- Support for nested routing of blog posts
- Projects page
- Preconfigured security headers
- SEO friendly with RSS feed, sitemaps and more!

## Sample posts

- [A markdown guide](https://tailwind-nextjs-starter-blog.vercel.app/blog/github-markdown-guide)
- [Learn more about images in Next.js](https://tailwind-nextjs-starter-blog.vercel.app/blog/guide-to-using-images-in-nextjs)
- [A tour of math typesetting](https://tailwind-nextjs-starter-blog.vercel.app/blog/deriving-ols-estimator)
- [Simple MDX image grid](https://tailwind-nextjs-starter-blog.vercel.app/blog/pictures-of-canada)
- [Example of long prose](https://tailwind-nextjs-starter-blog.vercel.app/blog/the-time-machine)
- [Example of Nested Route Post](https://tailwind-nextjs-starter-blog.vercel.app/blog/nested-route/introducing-multi-part-posts-with-nested-routing)

## Quick Start Guide

1. Clone the repo

```bash
npx degit 'timlrx/tailwind-nextjs-starter-blog'
```

2. Personalize `siteMetadata.js` (site related information)
3. Modify the content security policy in `next.config.js` if you want to use
   other analytics provider or a commenting solution other than giscus.
4. Personalize `authors/default.md` (main author)
5. Modify `projectsData.ts`
6. Modify `headerNavLinks.ts` to customize navigation links
7. Add blog posts
8. Deploy on Vercel

## Installation

```bash
yarn
```

Please note, that if you are using Windows, you may need to run:

```bash
set PWD="$(pwd)"
```

## Development

First, run the development server:

```bash
yarn dev
```

Open [http://localhost:3000](http://localhost:3000) with your browser to see the result.

Edit the layout in `app` or content in `data`. With live reloading, the pages auto-updates as you edit them.

## Extend / Customize

`data/siteMetadata.js` - contains most of the site related information which should be modified for a user's need.

`data/authors/default.md` - default author information (required). Additional authors can be added as files in `data/authors`.

`data/projectsData.js` - data used to generate styled card on the projects page.

`data/headerNavLinks.js` - navigation links.

`data/logo.svg` - replace with your own logo.

`data/blog` - replace with your own blog posts.

`public/static` - store assets such as images and favicons.

`tailwind.config.js` and `css/tailwind.css` - tailwind configuration and stylesheet which can be modified to change the overall look and feel of the site.

`css/prism.css` - controls the styles associated with the code blocks. Feel free to customize it and use your preferred prismjs theme e.g. [prism themes](https://github.com/PrismJS/prism-themes).

`contentlayer.config.ts` - configuration for Contentlayer, including definition of content sources and MDX plugins used. See [Contentlayer documentation](https://www.contentlayer.dev/docs/getting-started) for more information.

`components/MDXComponents.js` - pass your own JSX code or React component by specifying it over here. You can then use them directly in the `.mdx` or `.md` file. By default, a custom link, `next/image` component, table of contents component and Newsletter form are passed down. Note that the components should be default exported to avoid [existing issues with Next.js](https://github.com/vercel/next.js/issues/51593).

`layouts` - main templates used in pages:

- There are currently 3 post layouts available: `PostLayout`, `PostSimple` and `PostBanner`. `PostLayout` is the default 2 column layout with meta and author information. `PostSimple` is a simplified version of `PostLayout`, while `PostBanner` features a banner image.
- There are 2 blog listing layouts: `ListLayout`, the layout used in version 1 of the template with a search bar and `ListLayoutWithTags`, currently used in version 2, which omits the search bar but includes a sidebar with information on the tags.

`app` - pages to route to. Read the [Next.js documentation](https://nextjs.org/docs/app) for more information.

`next.config.js` - configuration related to Next.js. You need to adapt the Content Security Policy if you want to load scripts, images etc. from other domains.

## Post

Content is modelled using [Contentlayer](https://www.contentlayer.dev/), which allows you to define your own content schema and use it to generate typed content objects. See [Contentlayer documentation](https://www.contentlayer.dev/docs/getting-started) for more information.

### Frontmatter

Frontmatter follows [Hugo's standards](https://gohugo.io/content-management/front-matter/).

Please refer to `contentlayer.config.ts` for an up to date list of supported fields. The following fields are supported:

```
title (required)
date (required)
tags (optional)
lastmod (optional)
draft (optional)
summary (optional)
images (optional)
authors (optional list which should correspond to the file names in `data/authors`. Uses `default` if none is specified)
layout (optional list which should correspond to the file names in `data/layouts`)
canonicalUrl (optional, canonical url for the post for SEO)
```

Here's an example of a post's frontmatter:

```
---
title: 'Introducing Tailwind Nexjs Starter Blog'
date: '2021-01-12'
lastmod: '2021-01-18'
tags: ['next-js', 'tailwind', 'guide']
draft: false
summary: 'Looking for a performant, out of the box template, with all the best in web technology to support your blogging needs? Checkout the Tailwind Nextjs Starter Blog template.'
images: ['/static/images/canada/mountains.jpg', '/static/images/canada/toronto.jpg']
authors: ['default', 'sparrowhawk']
layout: PostLayout
canonicalUrl: https://tailwind-nextjs-starter-blog.vercel.app/blog/introducing-tailwind-nextjs-starter-blog
---
```

## Deploy

**Vercel**  
The easiest way to deploy the template is to deploy on [Vercel](https://vercel.com). Check out the [Next.js deployment documentation](https://nextjs.org/docs/app/building-your-application/deploying) for more details.

**Netlify**
[Netlify](https://www.netlify.com/)’s Next.js runtime configures enables key Next.js functionality on your website without the need for additional configurations. Netlify generates serverless functions that will handle Next.js functionalities such as server-side rendered (SSR) pages, incremental static regeneration (ISR), `next/images`, etc.

See [Next.js on Netlify](https://docs.netlify.com/integrations/frameworks/next-js/overview/#next-js-runtime) for suggested configuration values and more details.

**Static hosting services / GitHub Pages / S3 / Firebase etc.**

1. Add `output: 'export'` in `next.config.js`. See [static exports documentation](https://nextjs.org/docs/app/building-your-application/deploying/static-exports#configuration) for more information.
2. Comment out `headers()` from `next.config.js`.
3. Add `unoptimized: true` to the `images` key in `next.config.js`:

   Alternatively, to continue using `next/image`, you can use an alternative image optimization provider such as Imgix, Cloudinary or Akamai. See [image optimization documentation](https://nextjs.org/docs/app/building-your-application/deploying/static-exports#image-optimization) for more details.

4. Remove `api` folder and components which call the server-side function such as the Newsletter component. Not technically required and the site will build successfully, but the APIs cannot be used as they are server-side functions.
5. Run `yarn build`. The generated static content is in the `out` folder.
6. Deploy the `out` folder to your hosting service of choice or run `npx serve out` to view the website locally.

**Note**: Deploying on Github pages require addition modifications to the base path. Please refer to the FAQ for more information.

## Frequently Asked Questions

- [How can I add a custom MDX component?](/faq/custom-mdx-component.md)
- [How can I customize the `kbar` search?](/faq/customize-kbar-search.md)
- [How do I deploy on Github pages?](/faq/github-pages-deployment.md)

## Support

Using the template? Support this effort by giving a star on GitHub, sharing your own blog and giving a shoutout on Twitter or becoming a project [sponsor](https://github.com/sponsors/timlrx).

## Licence

[MIT](https://github.com/timlrx/tailwind-nextjs-starter-blog/blob/main/LICENSE) © [Timothy Lin](https://www.timlrx.com)<|MERGE_RESOLUTION|>--- conflicted
+++ resolved
@@ -46,12 +46,9 @@
 - [dariuszwozniak.net](https://dariuszwozniak.net/) - Software development blog
 - [Terminals.run](https://terminals.run) - Blog site for some thoughts and records for life and technology.
 - [markpitblado.me](https://markpitblado.me) - Mark's personal blog about the internet, privacy, and books ([source code](https://github.com/mark-pitblado/personal-website))
-<<<<<<< HEAD
 - [francisaguilar.co blog](https://francisaguilar.co) - Francis Aguilar's personal blog that talks about tech, fitness, and personal development.
-=======
 - [Min71 Dev Blog](https://min71.dev) - Personal blog about Blockchain, Development and etc. ([source code](https://github.com/mingi3442/blog))
 - [Bryce Yu's Blog](https://earayu.github.io/) - Bryce Yu's personal Blog about distributed system, database, and web development. ([source code](https://github.com/earayu/earayu.github.io))
->>>>>>> 00c26466
 
 Using the template? Feel free to create a PR and add your blog to this list.
 
