![tailwind-nextjs-banner](/public/static/images/twitter-card.png)

# Tailwind Nextjs Starter Blog

[![GitHub Repo stars](https://img.shields.io/github/stars/timlrx/tailwind-nextjs-starter-blog?style=social)](https://GitHub.com/timlrx/tailwind-nextjs-starter-blog/stargazers/)
[![GitHub forks](https://img.shields.io/github/forks/timlrx/tailwind-nextjs-starter-blog?style=social)](https://GitHub.com/timlrx/tailwind-nextjs-starter-blog/network/)
[![Twitter URL](https://img.shields.io/twitter/url?style=social&url=https%3A%2F%2Ftwitter.com%2Ftimlrxx)](https://twitter.com/timlrxx)
[![Sponsor](https://img.shields.io/static/v1?label=Sponsor&message=%E2%9D%A4&logo=GitHub&link=https://github.com/sponsors/timlrx)](https://github.com/sponsors/timlrx)

[![Deploy with Vercel](https://vercel.com/button)](https://vercel.com/new/git/external?repository-url=https://github.com/timlrx/tailwind-nextjs-starter-blog)

This is a [Next.js](https://nextjs.org/), [Tailwind CSS](https://tailwindcss.com/) blogging starter template. Version 2 is based on Next App directory with [React Server Component](https://nextjs.org/docs/getting-started/react-essentials#server-components) and uses [Contentlayer](https://www.contentlayer.dev/) to manage markdown content.

Probably the most feature-rich Next.js markdown blogging template out there. Easily configurable and customizable. Perfect as a replacement to existing Jekyll and Hugo individual blogs.

Check out the documentation below to get started.

Facing issues? Check the [FAQ page](https://github.com/timlrx/tailwind-nextjs-starter-blog/wiki) and do a search on past issues. Feel free to open a new issue if none has been posted previously.

Feature request? Check the past discussions to see if it has been brought up previously. Otherwise, feel free to start a new discussion thread. All ideas are welcomed!

## Variations

**Note**: These are community contributed forks using different frameworks or with significant changes to the codebase - not officially supported.

Astro alternative - [Tailwind Astro Template](https://github.com/wanoo21/tailwind-astro-starting-blog).

Remix-run alternative - [Tailwind Remix-run Starter Blog Template](https://github.com/SangeetAgarwal/tailwind-remix-run-mdxjs-typescript-starter-blog).

Internationalization support - [Template with i18n](https://tailwind-nextjs-starter-blog-i18n.vercel.app/) and [source code](https://github.com/PxlSyl/tailwind-nextjs-starter-blog-i18n/tree/main).

## Examples V2

- [Demo Blog](https://tailwind-nextjs-starter-blog.vercel.app/) - this repo
- [My personal blog](https://www.timlrx.com) - modified to auto-generate blog posts with dates
- [Karhdo's Blog](https://karhdo.dev) - Karhdo's Blog - Karhdo's Coding Adventure ([source code](https://github.com/Karhdo/karhdo.dev))
- [ben.codes blog](https://ben.codes) - Benoit's personal blog about software development ([source code](https://github.com/bendotcodes/bendotcodes))
- [tsix blog](https://tsix.top) - A front-end engineer is used to record some knowledge points in work and study _中文_
- [SOTO's Blog](https://www.atksoto.com/) - A more personalized personal website upgraded from V1 ([source code](https://github.com/acsoto/soto-blog-nextjs))
- [Prabhu's Blog](https://prabhukirankonda.vercel.app) - Prabhu's Personal website with blog ([source code](https://github.com/prabhukiran8790/prabhukirankonda))
- [Rabby Hasan's Blog](https://blog.rabbyhasan.com.bd/) - Rabby Hasan's personal blog about full stack development with cloud ([source code](https://github.com/rabbyalone/myblog))
- [enscribe.dev](https://enscribe.dev) - enscribe's personal blog; cybersecurity shenanigans, frontend webdev, etc. ([source code](https://github.com/jktrn/enscribe.dev))
- [dalelarroder.com](https://dalelarroder.com) - Dale Larroder's personal website upgraded from V1 ([source code](https://github.com/dlarroder/dalelarroder))
- [thetalhatahir.com](https://www.thetalhatahir.com) - Talha Tahir's personal blog. Added article thumbnails, linkedIn card, Beautiful hero content, technology emoticons.
- [homing.so](https://homing.so) - Homing's personal blog about the stuff he's learning ([source code](https://github.com/hominsu/blog))
- [zS1m's Blog](https://contrails.space) - zS1m's personal blog for recording and sharing daily learning technical content ([source code](https://github.com/zS1m/nextjs-contrails))
- [dariuszwozniak.net](https://dariuszwozniak.net/) - Software development blog ([source code](https://github.com/dariusz-wozniak/dariuszwozniak.net-v2))
- [dreams.plus](https://dreams.plus) - Blog site for some thoughts and records for life and technology.
- [francisaguilar.co blog](https://francisaguilar.co) - Francis Aguilar's personal blog that talks about tech, fitness, and personal development.
- [Min71 Dev Blog](https://min71.dev) - Personal blog about Blockchain, Development and etc. ([source code](https://github.com/mingi3442/blog))
- [Bryce Yu's Blog](https://earayu.github.io/) - Bryce Yu's personal Blog about distributed system, database, and web development. ([source code](https://github.com/earayu/earayu.github.io))
- [Remote Startup Senpai Anime Series Website](https://remote-startup-senpai.com) - Landing page for the anime series Remote Startup Senpai.
- [Secret Base](https://www.jachsu.com/) - Jac Hsu's personal Blog.talks about tech, thought, and life in general.
- [Zsebinformatikus](https://www.zsebinformatikus.hu/) - The information superhighway guide blog.
- [Anton Morgunov's Blog](https://blog.ischemist.com/) - talking about science without oversimplifications or why theoretical and computational chemistry is cool.
- [Hans Blog](https://www.hansking.cn/) - Hans' personal blog, front-end technology, gallery and travel diary 中文. ([source code](https://github.com/hansking98/hans-nextjs-blog))
- [CuB3y0nd's Portfolio](https://www.cubeyond.net/) - CuB3y0nd‘s cyber security study notes「中文」
- [London Tech Talk](https://london-tech-talk.com/) - A podcast exploring technology trends and expatriate living experiences. - 日本語
- [CRUD Flow Blog](http://blog.ndamulelo.co.za/) - A technical blog about AI, Cloud Engineering, Data Science and Personal development
- [Trillium's Blog](https://trilliumsmith.com/) - Modified to render resume pdf on `/resume` page. ([source code](https://github.com/trillium/trilliumsmith.com))
- [Frank's Tech Blog](https://frank-tech-blog.vercel.app/) - Frank's personal blog about software development and technology. ([source code](https://github.com/frank-mendez/frank-blog))
- [Wujie's Blog: 旅行者计划](https://www.wujieli.com/) - Wujie's personal digital garden ([source code](https://github.com/wujieli0207/wujie-blog-next))
- [Xiaodong's Blog](https://blog.linxiaodong.com) - Xiaodong's personal blog about front-end technology, and life. 「中文」([source code](https://github.com/buxuku/buxuku.github.io))
- [Azurtelier.com](https://www.azurtelier.com/) - Amos's personal website for tech, music, AI illustrations, etc. [English/中文] ([Source code](https://github.com/AmosChenZixuan/Azurtelier.com))
- [JoshHaines.com](https://www.JoshHaines.com/) - Personal website for Josh Haines. ([source code](https://github.com/jdhaines/joshhaines))
- - [Jigu's Blog](https://animeirl.top) - Jigu's personal blog about tech, crypto, golang, and life. 「中文」
- [andrewsam.xyz](https://www.andrewsam.xyz/) - Andrew's Personal website using ShadCN, Prisma, MongoDB, Auth.js, Resume Page, Custom Experience timeline and technologies components. ([source code](https://github.com/andrew-sameh/andrewsam.xyz))
- [Rulli Damara Putra's Portfolio](https://www.damaraputra.my.id/) - Rully's personal blog and portfolio.
- [blog.taoluyuan.com 套路猿](https://blog.taoluyuan.com) - A personal tech blog that supports multi-theme switching. 「中英」
- [LyricsDecode.com](https://lyricsdecode.com) - A song lyrics website offering original lyrics, Romanisation, and English translations with customisable viewing options.
- [bmacharia.com](https://bmacharia.com/) - Benson Macharia's technical blog about Cybersecurity and IT Risk Management.
- [armujahid.me](https://armujahid.me/) - Abdul Rauf's personal blog about tech and random stuff.
- [leohuynh.dev](leohuynh.dev) - 🇻🇳 Leo's dev blog – stories, insights, and ideas. Add `/snippets`, `/books` pages, add `ProfileCard`, `CareerTimeline` components and many more.
- [OpenSats Blog](https://opensats.org/blog) - A 501(c)(3) public charity which aims to sustainably fund free and open-source projects. ([source code](https://github.com/OpenSats/website))
- [Schedles Blog](https://schedles.com/blog) - Social media scheduling tips, strategies, and product updates for content creators. ([Project Link](https://schedles.com))
- [YawDev Blog](https://yawdev.org/blog) - IT-Agency / Software Development. Blog about tech and business ([Project Link](https://yawdev.org))
- [Engineering Notes](https://www.jonvet.com) - Jonas Vetterle Personal Website & Blog. I'm writing articles about software engineering that interest me, including AI and Quantum Computing
- [Screenager.dev](https://screenager.vercel.app) - Personal Website as Portfolio & Blog. Documenting my learning journey and some guides.
- [kezhenxu94's blog](https://kezhenxu94.me) - Blogging about dev, tips & tricks, tutorials and more.
<<<<<<< HEAD
- [Parminder's blog](https://singhspeak.com) - Thoughts on software development, life and more.
=======
- [wheelcircuit.com](https://wheelcircuit.com) - Automotive YouTube News & Videos blog, updated daily.
>>>>>>> 15679d28

Using the template? Feel free to create a PR and add your blog to this list.

## Examples V1

[v1-blogs-showcase.webm](https://github.com/timlrx/tailwind-nextjs-starter-blog/assets/28362229/2124c81f-b99d-4431-839c-347e01a2616c)

Thanks to the community of users and contributors to the template! We are no longer accepting new blog listings over here. If you have updated from version 1 to version 2, feel free to remove your blog from this list and add it to the one above.

- [Aloisdg's cookbook](https://tambouille.vercel.app/) - with pictures and recipes!
- [GautierArcin's demo with next translate](https://tailwind-nextjs-starter-blog-seven.vercel.app/) - includes translation of mdx posts, [source code](https://github.com/GautierArcin/tailwind-nextjs-starter-blog/tree/demo/next-translate)
- [David Levai's digital garden](https://davidlevai.com/) - customized design and added email subscriptions
- [thvu.dev](https://thvu.dev) - Added `mdx-embed`, view count, reading minutes and more.
- [irvin.dev](https://www.irvin.dev/) - Irvin Lin's personal site. Added YouTube embedding.
- [KirillSo.com](https://www.kirillso.com/) - Personal blog & website.
- [slightlysharpe.com](https://slightlysharpe.com) - [Tincre's](https://tincre.com) main company blog
- [blog.b00st.com](https://blog.b00st.com) - [b00st.com's](https://b00st.com) main music promotion blog
- [astrosaurus.me](https://astrosaurus.me/) - Ephraim Atta-Duncan's Personal Blog
- [dhanrajsp.me](https://dhanrajsp.me/) - Dhanraj's personal site and blog.
- [blog.r00ks.io](https://blog.r00ks.io/) - Austin Rooks's personal blog ([source code](https://github.com/Austionian/blog.r00ks)).
- [honghong.me](https://honghong.me) - Tszhong's personal website ([source code](https://github.com/tszhong0411/home))
- [marceloformentao.dev](https://marceloformentao.dev) - Marcelo Formentão personal website ([source code](https://github.com/marceloavf/marceloformentao.dev)).
- [abiraja.com](https://www.abiraja.com/) - with a [runnable JS code snippet component!](https://www.abiraja.com/blog/querying-solana-blockchain)
- [bpiggin.com](https://www.bpiggin.com) - Ben Piggin's personal blog
- [maqib.cn](https://maqib.cn) - A blog of Chinese front-end developers 狂奔小马的博客 ([源码](https://github.com/maqi1520/nextjs-tailwind-blog))
- [ambilena.com](https://ambilena.com/) - Electronic Music Blog & imprint for upcoming musicians.
- [0xchai.io](https://0xchai.io) - Chai's personal blog
- [techipedia](https://techipedia.vercel.app) - Simple blogging progressive web app with custom installation button and top progress bar
- [reubence.com](https://reubence.com) - Reuben Rapose's Digital Garden
- [axolo.co/blog](https://axolo.co/blog) - Engineering management news & axolo.co updates (with image preview for article in the home page)
- [musing.vercel.app](https://musing.vercel.app/) - Parth Desai's personal blog ([source code](https://github.com/pycoder2000/blog))
- [onyourmental.com](https://www.onyourmental.com/) - [Curtis Warcup's](https://github.com/Cwarcup) website for the On Your Mental Podcast ([source code](https://github.com/Cwarcup/on-your-mental))
- [cwarcup.com](https://www.cwarcup.com/) - Curtis Warcup's personal website and blog ([source code](https://github.com/Cwarcup/personal-blog)).
- [ondiek-elijah.me](https://www.ondiek-elijah.me/) - Ondiek Elijah's website and blog ([source code](https://github.com/Dev-Elie/ondiek-elijah)).
- [jmalvarez.dev](https://www.jmalvarez.dev/) - José Miguel Álvarez's personal blog ([source code](https://github.com/josemiguel-alvarez/nextjs-blog))
- [justingosses.com](https://justingosses.com/) - Justin Gosses's personal website and blog ([source code](https://github.com/JustinGOSSES/justingosses-website))
- [https://bitoflearning-9a57.fly.dev/](https://bitoflearning-9a57.fly.dev/) - Sangeet Agarwal's personal blog, replatformed to [remix](https://remix.run/remix) using the [indie stack](https://github.com/remix-run/indie-stack) ([source code](https://github.com/SangeetAgarwal/bitoflearning))
- [raphaelchelly.com](https://www.raphaelchelly.com/) - Raphaël Chelly's personal website and blog ([source code](https://github.com/raphaelchelly/raph_www))
- [kaveh.page](https://kaveh.page) - Kaveh Tehrani's personal blog. Added tags directory, profile card, time-to-read on posts directory, etc.
- [drakerossman.com](https://drakerossman.com/) - Drake Rossman's blog about NixOS, Rust, Software Architecture and Engineering Management, as well as general musings.
- [meamenu.com](https://www.meamenu.com) - Landing page and product blog starting from this template. It also uses [framer-motion](https://www.framer.com/motion) for animations, custom layout templates, [waline](https://waline.js.org/en/) for blog comments and [primereact](https://primereact.org/) forms [Ita]
- [giovanni.orciuolo.it](https://giovanni.orciuolo.it) - Giovanni Orciuolo's personal website, blog and everything nerd.

## Motivation

I wanted to port my existing blog to Nextjs and Tailwind CSS but there was no easy out of the box template to use so I decided to create one. Design is adapted from [Tailwindlabs blog](https://github.com/tailwindlabs/blog.tailwindcss.com).

I wanted it to be nearly as feature-rich as popular blogging templates like [beautiful-jekyll](https://github.com/daattali/beautiful-jekyll) and [Hugo Academic](https://github.com/wowchemy/wowchemy-hugo-modules) but with the best of React's ecosystem and current web development's best practices.

## Features

- Next.js with Typescript
- [Contentlayer](https://www.contentlayer.dev/) to manage content logic
- Easy styling customization with [Tailwind 3.0](https://tailwindcss.com/blog/tailwindcss-v3) and primary color attribute
- [MDX - write JSX in markdown documents!](https://mdxjs.com/)
- Near perfect lighthouse score - [Lighthouse report](https://www.webpagetest.org/result/230805_BiDcBQ_4H7)
- Lightweight, 85kB first load JS
- Mobile-friendly view
- Light and dark theme
- Font optimization with [next/font](https://nextjs.org/docs/app/api-reference/components/font)
- Integration with [pliny](https://github.com/timlrx/pliny) that provides:
  - Multiple analytics options including [Umami](https://umami.is/), [Plausible](https://plausible.io/), [Simple Analytics](https://simpleanalytics.com/), Posthog and Google Analytics
  - Comments via [Giscus](https://github.com/laymonage/giscus), [Utterances](https://github.com/utterance/utterances) or Disqus
  - Newsletter API and component with support for Mailchimp, Buttondown, Convertkit, Klaviyo, Revue, Emailoctopus and Beehiiv
  - Command palette search with [Kbar](https://github.com/timc1/kbar) or Algolia
- Server-side syntax highlighting with line numbers and line highlighting via [rehype-prism-plus](https://github.com/timlrx/rehype-prism-plus)
- Math display supported via [KaTeX](https://katex.org/)
- Citation and bibliography support via [rehype-citation](https://github.com/timlrx/rehype-citation)
- [Github alerts](https://docs.github.com/en/get-started/writing-on-github/getting-started-with-writing-and-formatting-on-github/basic-writing-and-formatting-syntax#alerts) via [remark-github-blockquote-alert](https://github.com/jaywcjlove/remark-github-blockquote-alert)
- Automatic image optimization via [next/image](https://nextjs.org/docs/basic-features/image-optimization)
- Support for tags - each unique tag will be its own page
- Support for multiple authors
- 3 different blog layouts
- 2 different blog listing layouts
- Support for nested routing of blog posts
- Projects page
- Preconfigured security headers
- SEO friendly with RSS feed, sitemaps and more!

## Sample posts

- [A markdown guide](https://tailwind-nextjs-starter-blog.vercel.app/blog/github-markdown-guide)
- [Learn more about images in Next.js](https://tailwind-nextjs-starter-blog.vercel.app/blog/guide-to-using-images-in-nextjs)
- [A tour of math typesetting](https://tailwind-nextjs-starter-blog.vercel.app/blog/deriving-ols-estimator)
- [Simple MDX image grid](https://tailwind-nextjs-starter-blog.vercel.app/blog/pictures-of-canada)
- [Example of long prose](https://tailwind-nextjs-starter-blog.vercel.app/blog/the-time-machine)
- [Example of Nested Route Post](https://tailwind-nextjs-starter-blog.vercel.app/blog/nested-route/introducing-multi-part-posts-with-nested-routing)

## Quick Start Guide

1. Clone the repo

```bash
npx degit 'timlrx/tailwind-nextjs-starter-blog'
```

2. Personalize `siteMetadata.js` (site related information)
3. Modify the content security policy in `next.config.js` if you want to use
   other analytics provider or a commenting solution other than giscus.
4. Personalize `authors/default.md` (main author)
5. Modify `projectsData.ts`
6. Modify `headerNavLinks.ts` to customize navigation links
7. Add blog posts
8. Deploy on Vercel

## Installation

```bash
yarn
```

Please note, that if you are using Windows, you may need to run:

```bash
$env:PWD = $(Get-Location).Path
```

## Development

First, run the development server:

```bash
yarn dev
```

Open [http://localhost:3000](http://localhost:3000) with your browser to see the result.

Edit the layout in `app` or content in `data`. With live reloading, the pages auto-updates as you edit them.

## Extend / Customize

`data/siteMetadata.js` - contains most of the site related information which should be modified for a user's need.

`data/authors/default.md` - default author information (required). Additional authors can be added as files in `data/authors`.

`data/projectsData.js` - data used to generate styled card on the projects page.

`data/headerNavLinks.js` - navigation links.

`data/logo.svg` - replace with your own logo.

`data/blog` - replace with your own blog posts.

`public/static` - store assets such as images and favicons.

`tailwind.config.js` and `css/tailwind.css` - tailwind configuration and stylesheet which can be modified to change the overall look and feel of the site.

`css/prism.css` - controls the styles associated with the code blocks. Feel free to customize it and use your preferred prismjs theme e.g. [prism themes](https://github.com/PrismJS/prism-themes).

`contentlayer.config.ts` - configuration for Contentlayer, including definition of content sources and MDX plugins used. See [Contentlayer documentation](https://www.contentlayer.dev/docs/getting-started) for more information.

`components/MDXComponents.js` - pass your own JSX code or React component by specifying it over here. You can then use them directly in the `.mdx` or `.md` file. By default, a custom link, `next/image` component, table of contents component and Newsletter form are passed down. Note that the components should be default exported to avoid [existing issues with Next.js](https://github.com/vercel/next.js/issues/51593).

`layouts` - main templates used in pages:

- There are currently 3 post layouts available: `PostLayout`, `PostSimple` and `PostBanner`. `PostLayout` is the default 2 column layout with meta and author information. `PostSimple` is a simplified version of `PostLayout`, while `PostBanner` features a banner image.
- There are 2 blog listing layouts: `ListLayout`, the layout used in version 1 of the template with a search bar and `ListLayoutWithTags`, currently used in version 2, which omits the search bar but includes a sidebar with information on the tags.

`app` - pages to route to. Read the [Next.js documentation](https://nextjs.org/docs/app) for more information.

`next.config.js` - configuration related to Next.js. You need to adapt the Content Security Policy if you want to load scripts, images etc. from other domains.

## Post

Content is modelled using [Contentlayer](https://www.contentlayer.dev/), which allows you to define your own content schema and use it to generate typed content objects. See [Contentlayer documentation](https://www.contentlayer.dev/docs/getting-started) for more information.

### Frontmatter

Frontmatter follows [Hugo's standards](https://gohugo.io/content-management/front-matter/).

Please refer to `contentlayer.config.ts` for an up to date list of supported fields. The following fields are supported:

```
title (required)
date (required)
tags (optional)
lastmod (optional)
draft (optional)
summary (optional)
images (optional)
authors (optional list which should correspond to the file names in `data/authors`. Uses `default` if none is specified)
layout (optional list which should correspond to the file names in `data/layouts`)
canonicalUrl (optional, canonical url for the post for SEO)
```

Here's an example of a post's frontmatter:

```
---
title: 'Introducing Tailwind Nexjs Starter Blog'
date: '2021-01-12'
lastmod: '2021-01-18'
tags: ['next-js', 'tailwind', 'guide']
draft: false
summary: 'Looking for a performant, out of the box template, with all the best in web technology to support your blogging needs? Checkout the Tailwind Nextjs Starter Blog template.'
images: ['/static/images/canada/mountains.jpg', '/static/images/canada/toronto.jpg']
authors: ['default', 'sparrowhawk']
layout: PostLayout
canonicalUrl: https://tailwind-nextjs-starter-blog.vercel.app/blog/introducing-tailwind-nextjs-starter-blog
---
```

## Deploy

### GitHub Pages

A [`pages.yml`](.github/workflows/pages.yml) workflow is already provided. Simply select "GitHub Actions" in: `Settings > Pages > Build and deployment > Source`.

### Vercel

The easiest way to deploy the template is to deploy on [Vercel](https://vercel.com). Check out the [Next.js deployment documentation](https://nextjs.org/docs/app/building-your-application/deploying) for more details.

### Netlify

[Netlify](https://www.netlify.com/)’s Next.js runtime configures enables key Next.js functionality on your website without the need for additional configurations. Netlify generates serverless functions that will handle Next.js functionalities such as server-side rendered (SSR) pages, incremental static regeneration (ISR), `next/images`, etc.

See [Next.js on Netlify](https://docs.netlify.com/integrations/frameworks/next-js/overview/#next-js-runtime) for suggested configuration values and more details.

### Static hosting services (GitHub Pages / S3 / Firebase etc.)

Run:

```sh
$ EXPORT=1 UNOPTIMIZED=1 yarn build
```

Then, deploy the generated `out` folder or run `npx serve out` it locally.

> [!IMPORTANT]
> If deploying with a URL base path, like https://example.org/myblog you need an extra `BASE_PATH` shell-var to the build command:
>
> ```sh
> $ EXPORT=1 UNOPTIMIZED=1 BASE_PATH=/myblog yarn build
> ```
>
> => In your code, `${process.env.BASE_PATH || ''}/robots.txt` will print `"/myblog/robots.txt"` in the `out` build (or only `/robots.txt` if `yarn dev`, ie: on localhost:3000)

> [!TIP]
> Alternatively to `UNOPTIMIZED=1`, to continue using `next/image`, you can use an alternative image optimization provider such as Imgix, Cloudinary or Akamai. See [image optimization documentation](https://nextjs.org/docs/app/building-your-application/deploying/static-exports#image-optimization) for more details.

Consider removing the following features that cannot be used in a static build:

1. Comment out `headers()` from `next.config.js`.
2. Remove `api` folder and components which call the server-side function such as the Newsletter component. Not technically required and the site will build successfully, but the APIs cannot be used as they are server-side functions.

## Frequently Asked Questions

- [How can I add a custom MDX component?](/faq/custom-mdx-component.md)
- [How can I customize the `kbar` search?](/faq/customize-kbar-search.md)
- [Deploy with docker](/faq/deploy-with-docker.md)

## Support

Using the template? Support this effort by giving a star on GitHub, sharing your own blog and giving a shoutout on Twitter or becoming a project [sponsor](https://github.com/sponsors/timlrx).

## Licence

[MIT](https://github.com/timlrx/tailwind-nextjs-starter-blog/blob/main/LICENSE) © [Timothy Lin](https://www.timlrx.com)<|MERGE_RESOLUTION|>--- conflicted
+++ resolved
@@ -77,11 +77,8 @@
 - [Engineering Notes](https://www.jonvet.com) - Jonas Vetterle Personal Website & Blog. I'm writing articles about software engineering that interest me, including AI and Quantum Computing
 - [Screenager.dev](https://screenager.vercel.app) - Personal Website as Portfolio & Blog. Documenting my learning journey and some guides.
 - [kezhenxu94's blog](https://kezhenxu94.me) - Blogging about dev, tips & tricks, tutorials and more.
-<<<<<<< HEAD
 - [Parminder's blog](https://singhspeak.com) - Thoughts on software development, life and more.
-=======
 - [wheelcircuit.com](https://wheelcircuit.com) - Automotive YouTube News & Videos blog, updated daily.
->>>>>>> 15679d28
 
 Using the template? Feel free to create a PR and add your blog to this list.
 
