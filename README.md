![tailwind-nextjs-banner](/public/static/images/twitter-card.png)

# Tailwind Nextjs Starter Blog

[![GitHub Repo stars](https://img.shields.io/github/stars/timlrx/tailwind-nextjs-starter-blog?style=social)](https://GitHub.com/timlrx/tailwind-nextjs-starter-blog/stargazers/)
[![GitHub forks](https://img.shields.io/github/forks/timlrx/tailwind-nextjs-starter-blog?style=social)](https://GitHub.com/timlrx/tailwind-nextjs-starter-blog/network/)
[![Twitter URL](https://img.shields.io/twitter/url?style=social&url=https%3A%2F%2Ftwitter.com%2Ftimlrxx)](https://twitter.com/timlrxx)
[![Sponsor](https://img.shields.io/static/v1?label=Sponsor&message=%E2%9D%A4&logo=GitHub&link=https://github.com/sponsors/timlrx)](https://github.com/sponsors/timlrx)

[![Deploy with Vercel](https://vercel.com/button)](https://vercel.com/new/git/external?repository-url=https://github.com/timlrx/tailwind-nextjs-starter-blog)

This is a [Next.js](https://nextjs.org/), [Tailwind CSS](https://tailwindcss.com/) blogging starter template. Probably the most feature-rich Next.js markdown blogging template out there. Comes out of the box configured with the latest technologies to make technical writing a breeze. Easily configurable and customizable. Perfect as a replacement to existing Jekyll and Hugo individual blogs.

Check out the documentation below to get started.

Facing issues? Check the [FAQ page](https://github.com/timlrx/tailwind-nextjs-starter-blog/wiki) and do a search on past issues. Feel free to open a new issue if none has been posted previously.

Feature request? Check the past discussions to see if it has been brought up previously. Otherwise, feel free to start a new discussion thread. All ideas are welcomed!

## Examples

- [Demo Blog](https://tailwind-nextjs-starter-blog.vercel.app/) - this repo
- [My personal blog](https://www.timlrx.com) - modified to auto-generate blog posts with dates
- [Aloisdg's cookbook](https://tambouille.vercel.app/) - with pictures and recipes!
- [GautierArcin's demo with next translate](https://tailwind-nextjs-starter-blog-seven.vercel.app/) - includes translation of mdx posts, [source code](https://github.com/GautierArcin/tailwind-nextjs-starter-blog/tree/demo/next-translate)
- [David Levai's digital garden](https://davidlevai.com/) - customized design and added email subscriptions
- [Thinh's Corner](https://thinhcorner.com/) - [customized layout](https://github.com/Th1nhNg0/th1nhng0.vercel.app/blob/5e73a420828d82f01e7147512a2c3273c4ec19f8/layouts/PostLayout.js) with sticky side table of contents
- [Leo's Blog](https://leohuynh.dev) - Tuan Anh Huynh's personal site. Add Snippets Page, Author Profile Card, Image Lightbox, ...
- [thvu.dev](https://thvu.dev) - Added `mdx-embed`, view count, reading minutes and more.
- [fiqrychoerudin.dev](https://www.fiqrychoerudin.dev/) - simple portfolio.
- [irvin.dev](https://www.irvin.dev/) - Irvin Lin's personal site. Added YouTube embedding.
- [the all JavaScript Blog](https://the-all-javascript-blog.vercel.app/) - a JavaScript enlightenment blog uses this
- [KirillSo.com](https://www.kirillso.com/) - Personal blog & website.
- [DevBoy Blog](https://devboy.vercel.app/) - M.Reza's personal blog
- [slightlysharpe.com](https://slightlysharpe.com) - [Tincre's](https://tincre.com) main company blog
- [blog.b00st.com](https://blog.b00st.com) - [b00st.com's](https://b00st.com) main music promotion blog
- [astrosaurus.me](https://astrosaurus.me/) - Ephraim Atta-Duncan's Personal Blog
- [dhanrajsp.me](https://dhanrajsp.me/) - Dhanraj's personal site and blog.
- [blog.r00ks.io](https://blog.r00ks.io/) - Austin Rooks's personal blog ([source code](https://github.com/Austionian/blog.r00ks)).
- [honghong.me](https://honghong.me) - Tszhong's personal website ([source code](https://github.com/tszhong0411/home))
- [alfoncode.com](https://alfoncode.com) - Alfonso García's personar website. Customized design ([source code](https://github.com/alfoncode/personal-web))
- [marceloformentao.dev](https://marceloformentao.dev) - Marcelo Formentão personal website ([source code](https://github.com/marceloavf/marceloformentao.dev)).
- [abiraja.com](https://www.abiraja.com/) - with a [runnable JS code snippet component!](https://www.abiraja.com/blog/querying-solana-blockchain)
- [einargudni.com](https://www.einargudni.com) - with a customized theme, command pallette and more ([source code](https://github.com/einargudnig/einargudni.com))
- [bpiggin.com](https://www.bpiggin.com) - Ben Piggin's personal blog
- [maqib.cn](https://maqib.cn) - A blog of Chinese front-end developers 狂奔小马的博客 ([源码](https://github.com/maqi1520/nextjs-tailwind-blog))
- [ambilena.com](https://ambilena.com/) - Electronic Music Blog & imprint for upcoming musicians.
- [kittan.ru](https://www.kittan.ru/) - Kittanb's personal blog about linux ([source code](https://github.com/kittanb/blog))
- [nchristopher.me](https://nchristopher.me) - Nicholas Christopher's personal website and blog ([source code](https://github.com/nchristopher/blog))
- [dalelarroder.com](https://dalelarroder.com) - Dale Larroder's personal website and blog
- [devahoy.com](https://devahoy.com) - Chai's personal blog (Thai language)
- [0xchai.io](https://0xchai.io) - Chai's personal blog
<<<<<<< HEAD
- [techipedia](https://techipedia.vercel.app) - Simple blogging progressive web app with custom installation button and top progress bar
=======
- [reubence.com](https://reubence.com) - Reuben Rapose's Digital Garden
>>>>>>> 6eecd846

Using the template? Feel free to create a PR and add your blog to this list.

## Motivation

I wanted to port my existing blog to Nextjs and Tailwind CSS but there was no easy out of the box template to use so I decided to create one. Design is adapted from [Tailwindlabs blog](https://github.com/tailwindlabs/blog.tailwindcss.com).

I wanted it to be nearly as feature-rich as popular blogging templates like [beautiful-jekyll](https://github.com/daattali/beautiful-jekyll) and [Hugo Academic](https://github.com/wowchemy/wowchemy-hugo-modules) but with the best of React's ecosystem and current web development's best practices.

## Features

- Easy styling customization with [Tailwind 3.0](https://tailwindcss.com/blog/tailwindcss-v3) and primary color attribute
- Near perfect lighthouse score - [Lighthouse report](https://www.webpagetest.org/result/210111_DiC1_08f3670c3430bf4a9b76fc3b927716c5/)
- Lightweight, 45kB first load JS, uses Preact in production build
- Mobile-friendly view
- Light and dark theme
- Self-hosted font with [Fontsource](https://fontsource.org/)
- Supports [plausible](https://plausible.io/), [simple analytics](https://simpleanalytics.com/) and google analytics
- [MDX - write JSX in markdown documents!](https://mdxjs.com/)
- Server-side syntax highlighting with line numbers and line highlighting via [rehype-prism-plus](https://github.com/timlrx/rehype-prism-plus)
- Math display supported via [KaTeX](https://katex.org/)
- Citation and bibliography support via [rehype-citation](https://github.com/timlrx/rehype-citation)
- Automatic image optimization via [next/image](https://nextjs.org/docs/basic-features/image-optimization)
- Flexible data retrieval with [mdx-bundler](https://github.com/kentcdodds/mdx-bundler)
- Support for tags - each unique tag will be its own page
- Support for multiple authors
- Blog templates
- TOC component
- Support for nested routing of blog posts
- Newsletter component with support for mailchimp, buttondown, convertkit, klaviyo, revue, and emailoctopus
- Supports [giscus](https://github.com/laymonage/giscus), [utterances](https://github.com/utterance/utterances) or disqus
- Projects page
- Preconfigured security headers
- SEO friendly with RSS feed, sitemaps and more!

## Sample posts

- [A markdown guide](https://tailwind-nextjs-starter-blog.vercel.app/blog/github-markdown-guide)
- [Learn more about images in Next.js](https://tailwind-nextjs-starter-blog.vercel.app/blog/guide-to-using-images-in-nextjs)
- [A tour of math typesetting](https://tailwind-nextjs-starter-blog.vercel.app/blog/deriving-ols-estimator)
- [Simple MDX image grid](https://tailwind-nextjs-starter-blog.vercel.app/blog/pictures-of-canada)
- [Example of long prose](https://tailwind-nextjs-starter-blog.vercel.app/blog/the-time-machine)
- [Example of Nested Route Post](https://tailwind-nextjs-starter-blog.vercel.app/blog/nested-route/introducing-multi-part-posts-with-nested-routing)

## Quick Start Guide

1. TypeScript and Contentlayer (alpha)

```bash
npx degit 'timlrx/tailwind-nextjs-starter-blog#contentlayer'
```

or JS (official support)

```bash
npx degit https://github.com/timlrx/tailwind-nextjs-starter-blog.git
```

or with TypeScript (community support)

```bash
npx degit 'timlrx/tailwind-nextjs-starter-blog#typescript'
```

2. Personalize `siteMetadata.js` (site related information)
3. Modify the content security policy in `next.config.js` if you want to use
   any analytics provider or a commenting solution other than giscus.
4. Personalize `authors/default.md` (main author)
5. Modify `projectsData.js`
6. Modify `headerNavLinks.js` to customize navigation links
7. Add blog posts
8. Deploy on Vercel

## Installation

```bash
npm install
```

## Development

First, run the development server:

```bash
npm start
```

or

```bash
npm run dev
```

Open [http://localhost:3000](http://localhost:3000) with your browser to see the result.

You can start editing the page by modifying `pages/index.js`. The page auto-updates as you edit the file.

## Extend / Customize

`data/siteMetadata.js` - contains most of the site related information which should be modified for a user's need.

`data/authors/default.md` - default author information (required). Additional authors can be added as files in `data/authors`.

`data/projectsData.js` - data used to generate styled card on the projects page.

`data/headerNavLinks.js` - navigation links.

`data/logo.svg` - replace with your own logo.

`data/blog` - replace with your own blog posts.

`public/static` - store assets such as images and favicons.

`tailwind.config.js` and `css/tailwind.css` - contain the tailwind stylesheet which can be modified to change the overall look and feel of the site.

`css/prism.css` - controls the styles associated with the code blocks. Feel free to customize it and use your preferred prismjs theme e.g. [prism themes](https://github.com/PrismJS/prism-themes).

`components/social-icons` - to add other icons, simply copy an svg file from [Simple Icons](https://simpleicons.org/) and map them in `index.js`. Other icons use [heroicons](https://heroicons.com/).

`components/MDXComponents.js` - pass your own JSX code or React component by specifying it over here. You can then call them directly in the `.mdx` or `.md` file. By default, a custom link and image component is passed.

`layouts` - main templates used in pages.

`pages` - pages to route to. Read the [Next.js documentation](https://nextjs.org/docs) for more information.

`next.config.js` - configuration related to Next.js. You need to adapt the Content Security Policy if you want to load scripts, images etc. from other domains.

## Post

### Frontmatter

Frontmatter follows [Hugo's standards](https://gohugo.io/content-management/front-matter/).

Currently 7 fields are supported.

```
title (required)
date (required)
tags (required, can be empty array)
lastmod (optional)
draft (optional)
summary (optional)
images (optional, if none provided defaults to socialBanner in siteMetadata config)
authors (optional list which should correspond to the file names in `data/authors`. Uses `default` if none is specified)
layout (optional list which should correspond to the file names in `data/layouts`)
canonicalUrl (optional, canonical url for the post for SEO)
```

Here's an example of a post's frontmatter:

```
---
title: 'Introducing Tailwind Nexjs Starter Blog'
date: '2021-01-12'
lastmod: '2021-01-18'
tags: ['next-js', 'tailwind', 'guide']
draft: false
summary: 'Looking for a performant, out of the box template, with all the best in web technology to support your blogging needs? Checkout the Tailwind Nextjs Starter Blog template.'
images: ['/static/images/canada/mountains.jpg', '/static/images/canada/toronto.jpg']
authors: ['default', 'sparrowhawk']
layout: PostLayout
canonicalUrl: https://tailwind-nextjs-starter-blog.vercel.app/blog/introducing-tailwind-nextjs-starter-blog
---
```

### Compose

Run `node ./scripts/compose.js` to bootstrap a new post.

Follow the interactive prompt to generate a post with pre-filled front matter.

## Deploy

**Vercel**  
The easiest way to deploy the template is to use the [Vercel Platform](https://vercel.com) from the creators of Next.js. Check out the [Next.js deployment documentation](https://nextjs.org/docs/deployment) for more details.

**Netlify / GitHub Pages / Firebase etc.**  
As the template uses `next/image` for image optimization, additional configurations have to be made to deploy on other popular static hosting websites like [Netlify](https://www.netlify.com/) or [GitHub Pages](https://pages.github.com/). An alternative image optimization provider such as Imgix, Cloudinary or Akamai has to be used. Alternatively, replace the `next/image` component with a standard `<img>` tag. See [`next/image` documentation](https://nextjs.org/docs/basic-features/image-optimization) for more details.

The API routes used in the newsletter component cannot be used in a static site export. You will need to use a form API endpoint provider and substitute the route in the newsletter component accordingly. Other hosting platforms such as Netlify also offer alternative solutions - please refer to their docs for more information.

## Support

Using the template? Support this effort by giving a star on GitHub, sharing your own blog and giving a shoutout on Twitter or becoming a project [sponsor](https://github.com/sponsors/timlrx).

## Licence

[MIT](https://github.com/timlrx/tailwind-nextjs-starter-blog/blob/master/LICENSE) © [Timothy Lin](https://www.timrlx.com)<|MERGE_RESOLUTION|>--- conflicted
+++ resolved
@@ -50,11 +50,8 @@
 - [dalelarroder.com](https://dalelarroder.com) - Dale Larroder's personal website and blog
 - [devahoy.com](https://devahoy.com) - Chai's personal blog (Thai language)
 - [0xchai.io](https://0xchai.io) - Chai's personal blog
-<<<<<<< HEAD
 - [techipedia](https://techipedia.vercel.app) - Simple blogging progressive web app with custom installation button and top progress bar
-=======
 - [reubence.com](https://reubence.com) - Reuben Rapose's Digital Garden
->>>>>>> 6eecd846
 
 Using the template? Feel free to create a PR and add your blog to this list.
 
