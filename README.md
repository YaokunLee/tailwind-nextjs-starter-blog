--- conflicted
+++ resolved
@@ -79,12 +79,9 @@
 - [taitrd.com](https://taitrd.com) - Tai's personal dev blog, technologies and coding activity with Dynamodb practice ([source code](https://github.com/taitrd/taitrd)).
 - [Shelton's Blog](https://www.sheltonma.top) - Sharing insights on TypeScript full-stack development (Next.js, React, Hono, Supabase), web crawlers, and other cutting-edge technologies.
 - [Culture DevOps](https://culturedevops.com/en) - Technical blog on DevOps practices and tools ([source code](https://github.com/CultureDevOps/blog)).
-<<<<<<< HEAD
 - [InnovateWire Blog](https://innovatewire.com) - A tech blog about software automation and automation tools ([Project Link](https://innovatewire.com))
-=======
 - [MichaelScheiwiller.com](https://www.michaelscheiwiller.com/) - Mix of software and data engineering blog as well as personal notes and updates
 - [Wahyu Ikbal Personal Website](https://www.wahyuikbal.web.id) - Personal website with blog and ai feature, share about Technology literacy ([source code](https://github.com/wahyudesu/Personal-Website-Next-js-Obsidian-Ai-))
->>>>>>> 88596099
 
 Using the template? Feel free to create a PR and add your blog to this list.
 
