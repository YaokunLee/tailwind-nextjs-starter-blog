![tailwind-nextjs-banner](/public/static/images/twitter-card.png)

# Tailwind Nextjs Starter Blog

[![GitHub Repo stars](https://img.shields.io/github/stars/timlrx/tailwind-nextjs-starter-blog?style=social)](https://GitHub.com/timlrx/tailwind-nextjs-starter-blog/stargazers/)
[![GitHub forks](https://img.shields.io/github/forks/timlrx/tailwind-nextjs-starter-blog?style=social)](https://GitHub.com/timlrx/tailwind-nextjs-starter-blog/network/)
[![Twitter URL](https://img.shields.io/twitter/url?style=social&url=https%3A%2F%2Ftwitter.com%2Ftimlrxx)](https://twitter.com/timlrxx)
[![Sponsor](https://img.shields.io/static/v1?label=Sponsor&message=%E2%9D%A4&logo=GitHub&link=https://github.com/sponsors/timlrx)](https://github.com/sponsors/timlrx)

[![Deploy with Vercel](https://vercel.com/button)](https://vercel.com/new/git/external?repository-url=https://github.com/timlrx/tailwind-nextjs-starter-blog)

This is a [Next.js](https://nextjs.org/), [Tailwind CSS](https://tailwindcss.com/) blogging starter template. Version 2 is based on Next App directory with [React Server Component](https://nextjs.org/docs/getting-started/react-essentials#server-components) and uses [Contentlayer](https://www.contentlayer.dev/) to manage markdown content.

Probably the most feature-rich Next.js markdown blogging template out there. Easily configurable and customizable. Perfect as a replacement to existing Jekyll and Hugo individual blogs.

Check out the documentation below to get started.

Facing issues? Check the [FAQ page](https://github.com/timlrx/tailwind-nextjs-starter-blog/wiki) and do a search on past issues. Feel free to open a new issue if none has been posted previously.

Feature request? Check the past discussions to see if it has been brought up previously. Otherwise, feel free to start a new discussion thread. All ideas are welcomed!

## Examples V2

- [Demo Blog](https://tailwind-nextjs-starter-blog.vercel.app/) - this repo
- [My personal blog](https://www.timlrx.com) - modified to auto-generate blog posts with dates
- [ben.codes blog](https://ben.codes) - Benoit's personal blog about software development ([source code](https://github.com/bendotcodes/bendotcodes))
<<<<<<< HEAD
- [tsix blog](https://tsix.top) - A front-end engineer is used to record some knowledge points in work and study _中文_
=======
- [tsix blog](https://tsix.top) - A front-end engineer is used to record some knowledge points in work and study *中文*
- [SOTO's Blog](https://www.atksoto.com/) - A more personalized personal website upgraded from V1 ([source code](https://github.com/acsoto/soto-blog-nextjs))
>>>>>>> 13477075

Using the template? Feel free to create a PR and add your blog to this list.

## Examples V1

[v1-blogs-showcase.webm](https://github.com/timlrx/tailwind-nextjs-starter-blog/assets/28362229/2124c81f-b99d-4431-839c-347e01a2616c)

Thanks to the community of users and contributors to the template! We are no longer accepting new blog listings over here. If you have updated from version 1 to version 2, feel free to remove your blog from this list and add it to the one above.

- [Aloisdg's cookbook](https://tambouille.vercel.app/) - with pictures and recipes!
- [GautierArcin's demo with next translate](https://tailwind-nextjs-starter-blog-seven.vercel.app/) - includes translation of mdx posts, [source code](https://github.com/GautierArcin/tailwind-nextjs-starter-blog/tree/demo/next-translate)
- [David Levai's digital garden](https://davidlevai.com/) - customized design and added email subscriptions
- [Leo's Blog](https://leohuynh.dev) - Tuan Anh Huynh's personal site. Add Snippets Page, Author Profile Card, Image Lightbox, ...
- [thvu.dev](https://thvu.dev) - Added `mdx-embed`, view count, reading minutes and more.
- [irvin.dev](https://www.irvin.dev/) - Irvin Lin's personal site. Added YouTube embedding.
- [KirillSo.com](https://www.kirillso.com/) - Personal blog & website.
- [slightlysharpe.com](https://slightlysharpe.com) - [Tincre's](https://tincre.com) main company blog
- [blog.b00st.com](https://blog.b00st.com) - [b00st.com's](https://b00st.com) main music promotion blog
- [astrosaurus.me](https://astrosaurus.me/) - Ephraim Atta-Duncan's Personal Blog
- [dhanrajsp.me](https://dhanrajsp.me/) - Dhanraj's personal site and blog.
- [blog.r00ks.io](https://blog.r00ks.io/) - Austin Rooks's personal blog ([source code](https://github.com/Austionian/blog.r00ks)).
- [honghong.me](https://honghong.me) - Tszhong's personal website ([source code](https://github.com/tszhong0411/home))
- [marceloformentao.dev](https://marceloformentao.dev) - Marcelo Formentão personal website ([source code](https://github.com/marceloavf/marceloformentao.dev)).
- [abiraja.com](https://www.abiraja.com/) - with a [runnable JS code snippet component!](https://www.abiraja.com/blog/querying-solana-blockchain)
- [bpiggin.com](https://www.bpiggin.com) - Ben Piggin's personal blog
- [maqib.cn](https://maqib.cn) - A blog of Chinese front-end developers 狂奔小马的博客 ([源码](https://github.com/maqi1520/nextjs-tailwind-blog))
- [ambilena.com](https://ambilena.com/) - Electronic Music Blog & imprint for upcoming musicians.
- [dalelarroder.com](https://dalelarroder.com) - Dale Larroder's personal website and blog ([source code](https://github.com/dlarroder/dalelarroder))
- [0xchai.io](https://0xchai.io) - Chai's personal blog
- [techipedia](https://techipedia.vercel.app) - Simple blogging progressive web app with custom installation button and top progress bar
- [reubence.com](https://reubence.com) - Reuben Rapose's Digital Garden
- [axolo.co/blog](https://axolo.co/blog) - Engineering management news & axolo.co updates (with image preview for article in the home page)
- [musing.vercel.app](https://musing.vercel.app/) - Parth Desai's personal blog ([source code](https://github.com/pycoder2000/blog))
- [onyourmental.com](https://www.onyourmental.com/) - [Curtis Warcup's](https://github.com/Cwarcup) website for the On Your Mental Podcast ([source code](https://github.com/Cwarcup/on-your-mental))
- [cwarcup.com](https://www.cwarcup.com/) - Curtis Warcup's personal website and blog ([source code](https://github.com/Cwarcup/personal-blog)).
- [ondiek-elijah.me](https://www.ondiek-elijah.me/) - Ondiek Elijah's website and blog ([source code](https://github.com/Dev-Elie/ondiek-elijah)).
- [jmalvarez.dev](https://www.jmalvarez.dev/) - José Miguel Álvarez's personal blog ([source code](https://github.com/josemiguel-alvarez/nextjs-blog))
- [justingosses.com](https://justingosses.com/) - Justin Gosses's personal website and blog ([source code](https://github.com/JustinGOSSES/justingosses-website))
- [https://bitoflearning-9a57.fly.dev/](https://bitoflearning-9a57.fly.dev/) - Sangeet Agarwal's personal blog, replatformed to [remix](https://remix.run/remix) using the [indie stack](https://github.com/remix-run/indie-stack) ([source code](https://github.com/SangeetAgarwal/bitoflearning))
- [raphaelchelly.com](https://www.raphaelchelly.com/) - Raphaël Chelly's personal website and blog ([source code](https://github.com/raphaelchelly/raph_www))
- [kaveh.page](https://kaveh.page) - Kaveh Tehrani's personal blog. Added tags directory, profile card, time-to-read on posts directory, etc.

## Motivation

I wanted to port my existing blog to Nextjs and Tailwind CSS but there was no easy out of the box template to use so I decided to create one. Design is adapted from [Tailwindlabs blog](https://github.com/tailwindlabs/blog.tailwindcss.com).

I wanted it to be nearly as feature-rich as popular blogging templates like [beautiful-jekyll](https://github.com/daattali/beautiful-jekyll) and [Hugo Academic](https://github.com/wowchemy/wowchemy-hugo-modules) but with the best of React's ecosystem and current web development's best practices.

## Features

- Next.js with Typescript
- [Contentlayer](https://www.contentlayer.dev/) to manage content logic
- Easy styling customization with [Tailwind 3.0](https://tailwindcss.com/blog/tailwindcss-v3) and primary color attribute
- [MDX - write JSX in markdown documents!](https://mdxjs.com/)
- Near perfect lighthouse score - [Lighthouse report](https://www.webpagetest.org/result/230805_BiDcBQ_4H7)
- Lightweight, 85kB first load JS
- Mobile-friendly view
- Light and dark theme
- Font optimization with [next/font](https://nextjs.org/docs/app/api-reference/components/font)
- Integration with [pliny](https://github.com/timlrx/pliny) that provides:
  - Multiple analytics options including [Umami](https://umami.is/), [Plausible](https://plausible.io/), [Simple Analytics](https://simpleanalytics.com/), Posthog and Google Analytics
  - Comments via [Giscus](https://github.com/laymonage/giscus), [Utterances](https://github.com/utterance/utterances) or Disqus
  - Newsletter API and component with support for Mailchimp, Buttondown, Convertkit, Klaviyo, Revue, and Emailoctopus
  - Command palette search with [Kbar](https://github.com/timc1/kbar) or Algolia
- Server-side syntax highlighting with line numbers and line highlighting via [rehype-prism-plus](https://github.com/timlrx/rehype-prism-plus)
- Math display supported via [KaTeX](https://katex.org/)
- Citation and bibliography support via [rehype-citation](https://github.com/timlrx/rehype-citation)
- Automatic image optimization via [next/image](https://nextjs.org/docs/basic-features/image-optimization)
- Support for tags - each unique tag will be its own page
- Support for multiple authors
- 3 different blog layouts
- 2 different blog listing layouts
- Support for nested routing of blog posts
- Projects page
- Preconfigured security headers
- SEO friendly with RSS feed, sitemaps and more!

## Sample posts

- [A markdown guide](https://tailwind-nextjs-starter-blog.vercel.app/blog/github-markdown-guide)
- [Learn more about images in Next.js](https://tailwind-nextjs-starter-blog.vercel.app/blog/guide-to-using-images-in-nextjs)
- [A tour of math typesetting](https://tailwind-nextjs-starter-blog.vercel.app/blog/deriving-ols-estimator)
- [Simple MDX image grid](https://tailwind-nextjs-starter-blog.vercel.app/blog/pictures-of-canada)
- [Example of long prose](https://tailwind-nextjs-starter-blog.vercel.app/blog/the-time-machine)
- [Example of Nested Route Post](https://tailwind-nextjs-starter-blog.vercel.app/blog/nested-route/introducing-multi-part-posts-with-nested-routing)

## Quick Start Guide

1. Clone the repo

```bash
npx degit 'timlrx/tailwind-nextjs-starter-blog'
```

2. Personalize `siteMetadata.js` (site related information)
3. Modify the content security policy in `next.config.js` if you want to use
   other analytics provider or a commenting solution other than giscus.
4. Personalize `authors/default.md` (main author)
5. Modify `projectsData.js`
6. Modify `headerNavLinks.js` to customize navigation links
7. Add blog posts
8. Deploy on Vercel

## Installation

```bash
yarn
```

## Development

First, run the development server:

```bash
yarn dev
```

Open [http://localhost:3000](http://localhost:3000) with your browser to see the result.

Edit the layout in `app` or content in `data`. With live reloading, the pages auto-updates as you edit them.

## Extend / Customize

`data/siteMetadata.js` - contains most of the site related information which should be modified for a user's need.

`data/authors/default.md` - default author information (required). Additional authors can be added as files in `data/authors`.

`data/projectsData.js` - data used to generate styled card on the projects page.

`data/headerNavLinks.js` - navigation links.

`data/logo.svg` - replace with your own logo.

`data/blog` - replace with your own blog posts.

`public/static` - store assets such as images and favicons.

`tailwind.config.js` and `css/tailwind.css` - tailwind configuration and stylesheet which can be modified to change the overall look and feel of the site.

`css/prism.css` - controls the styles associated with the code blocks. Feel free to customize it and use your preferred prismjs theme e.g. [prism themes](https://github.com/PrismJS/prism-themes).

`contentlayer.config.ts` - configuration for Contentlayer, including definition of content sources and MDX plugins used. See [Contentlayer documentation](https://www.contentlayer.dev/docs/getting-started) for more information.

`components/MDXComponents.js` - pass your own JSX code or React component by specifying it over here. You can then use them directly in the `.mdx` or `.md` file. By default, a custom link, `next/image` component, table of contents component and Newsletter form are passed down. Note that the components should be default exported to avoid [existing issues with Next.js](https://github.com/vercel/next.js/issues/51593).

`layouts` - main templates used in pages:

- There are currently 3 post layouts available: `PostLayout`, `PostSimple` and `PostBanner`. `PostLayout` is the default 2 column layout with meta and author information. `PostSimple` is a simplified version of `PostLayout`, while `PostBanner` features a banner image.
- There are 2 blog listing layouts: `ListLayout`, the layout used in version 1 of the template with a search bar and `ListLayoutWithTags`, currently used in version 2, which omits the search bar but includes a sidebar with information on the tags.

`app` - pages to route to. Read the [Next.js documentation](https://nextjs.org/docs/app) for more information.

`next.config.js` - configuration related to Next.js. You need to adapt the Content Security Policy if you want to load scripts, images etc. from other domains.

## Post

Content is modelled using [Contentlayer](https://www.contentlayer.dev/), which allows you to define your own content schema and use it to generate typed content objects. See [Contentlayer documentation](https://www.contentlayer.dev/docs/getting-started) for more information.

### Frontmatter

Frontmatter follows [Hugo's standards](https://gohugo.io/content-management/front-matter/).

Please refer to `contentlayer.config.ts` for an up to date list of supported fields. The following fields are supported:

```
title (required)
date (required)
tags (optional)
lastmod (optional)
draft (optional)
summary (optional)
images (optional)
authors (optional list which should correspond to the file names in `data/authors`. Uses `default` if none is specified)
layout (optional list which should correspond to the file names in `data/layouts`)
canonicalUrl (optional, canonical url for the post for SEO)
```

Here's an example of a post's frontmatter:

```
---
title: 'Introducing Tailwind Nexjs Starter Blog'
date: '2021-01-12'
lastmod: '2021-01-18'
tags: ['next-js', 'tailwind', 'guide']
draft: false
summary: 'Looking for a performant, out of the box template, with all the best in web technology to support your blogging needs? Checkout the Tailwind Nextjs Starter Blog template.'
images: ['/static/images/canada/mountains.jpg', '/static/images/canada/toronto.jpg']
authors: ['default', 'sparrowhawk']
layout: PostLayout
canonicalUrl: https://tailwind-nextjs-starter-blog.vercel.app/blog/introducing-tailwind-nextjs-starter-blog
---
```

## Deploy

**Vercel**  
The easiest way to deploy the template is to deploy on [Vercel](https://vercel.com). Check out the [Next.js deployment documentation](https://nextjs.org/docs/app/building-your-application/deploying) for more details.

**Netlify**
[Netlify](https://www.netlify.com/)’s Next.js runtime configures enables key Next.js functionality on your website without the need for additional configurations. Netlify generates serverless functions that will handle Next.js functionalities such as server-side rendered (SSR) pages, incremental static regeneration (ISR), `next/images`, etc.

See [Next.js on Netlify](https://docs.netlify.com/integrations/frameworks/next-js/overview/#next-js-runtime) for suggested configuration values and more details.

**Static hosting services / GitHub Pages / S3 / Firebase etc.**

1. Add `output: 'export'` in `next.config.js`. See [static exports documentation](https://nextjs.org/docs/app/building-your-application/deploying/static-exports#configuration) for more information.
2. Comment out `headers()` from `next.config.js`.
3. Change `components/Image.tsx` to use a standard `<img>` tag instead of `next/image`:

   ```ts
   /* eslint-disable jsx-a11y/alt-text */
   /* eslint-disable @next/next/no-img-element */
   import NextImage, { ImageProps } from 'next/image'

   // @ts-ignore
   const Image = ({ ...rest }: ImageProps) => <img {...rest} />

   export default Image
   ```

   Alternatively, to continue using `next/image`, you can use an alternative image optimization provider such as Imgix, Cloudinary or Akamai. See [image optimization documentation](https://nextjs.org/docs/app/building-your-application/deploying/static-exports#image-optimization) for more details.

4. Remove `api` folder and components which call the server-side function such as the Newsletter component. Not technically required and the site will build successfully, but the APIs cannot be used as they are server-side functions.
5. Run `yarn build`. The generated static content is in the `out` folder.
6. Deploy the `out` folder to your hosting service of choice or run `npx serve out` to view the website locally.

## Frequently Asked Questions

### How can I customize the `kbar` search?

Add a `SearchProvider` component such as the one shown below and use it in place of the default `SearchProvider` component in `app/layout.tsx`.

`defaultActions` are the initial list of actions.

`onSearchDocumentsLoad` is a callback function that is called when the documents specified by `searchDocumentsPath` are loaded. Set `searchDocumentsPath` to `false` to disable the dynamically loaded search feature.

```tsx
'use client'

import { KBarSearchProvider } from 'pliny/search/KBar'
import { useRouter } from 'next/navigation'
import { CoreContent } from 'pliny/utils/contentlayer'
import { Blog } from 'contentlayer/generated'

export const SearchProvider = ({ children }) => {
  const router = useRouter()
  return (
    <KBarSearchProvider
      kbarConfig={{
        searchDocumentsPath: 'search.json',
        defaultActions: [
          {
            id: 'homepage',
            name: 'Homepage',
            keywords: '',
            shortcut: ['h', 'h'],
            section: 'Home',
            perform: () => router.push('/'),
          },
          {
            id: 'projects',
            name: 'Projects',
            keywords: '',
            shortcut: ['p'],
            section: 'Home',
            perform: () => router.push('/projects'),
          },
        ],
        onSearchDocumentsLoad(json) {
          return json.map((post: CoreContent<Blog>) => ({
            id: post.path,
            name: post.title,
            keywords: post?.summary || '',
            section: 'Blog',
            subtitle: post.tags.join(', '),
            perform: () => router.push(post.path),
          }))
        },
      }}
    >
      {children}
    </KBarSearchProvider>
  )
}
```

## Support

Using the template? Support this effort by giving a star on GitHub, sharing your own blog and giving a shoutout on Twitter or becoming a project [sponsor](https://github.com/sponsors/timlrx).

## Licence

[MIT](https://github.com/timlrx/tailwind-nextjs-starter-blog/blob/main/LICENSE) © [Timothy Lin](https://www.timlrx.com)<|MERGE_RESOLUTION|>--- conflicted
+++ resolved
@@ -24,12 +24,8 @@
 - [Demo Blog](https://tailwind-nextjs-starter-blog.vercel.app/) - this repo
 - [My personal blog](https://www.timlrx.com) - modified to auto-generate blog posts with dates
 - [ben.codes blog](https://ben.codes) - Benoit's personal blog about software development ([source code](https://github.com/bendotcodes/bendotcodes))
-<<<<<<< HEAD
 - [tsix blog](https://tsix.top) - A front-end engineer is used to record some knowledge points in work and study _中文_
-=======
-- [tsix blog](https://tsix.top) - A front-end engineer is used to record some knowledge points in work and study *中文*
 - [SOTO's Blog](https://www.atksoto.com/) - A more personalized personal website upgraded from V1 ([source code](https://github.com/acsoto/soto-blog-nextjs))
->>>>>>> 13477075
 
 Using the template? Feel free to create a PR and add your blog to this list.
 
