![tailwind-nextjs-banner](/public/static/images/twitter-card.png)

# Tailwind Nextjs Starter Blog

[![GitHub Repo stars](https://img.shields.io/github/stars/timlrx/tailwind-nextjs-starter-blog?style=social)](https://GitHub.com/timlrx/tailwind-nextjs-starter-blog/stargazers/)
[![GitHub forks](https://img.shields.io/github/forks/timlrx/tailwind-nextjs-starter-blog?style=social)](https://GitHub.com/timlrx/tailwind-nextjs-starter-blog/network/)
[![Twitter URL](https://img.shields.io/twitter/url?style=social&url=https%3A%2F%2Ftwitter.com%2Ftimlrxx)](https://twitter.com/timlrxx)
[![Sponsor](https://img.shields.io/static/v1?label=Sponsor&message=%E2%9D%A4&logo=GitHub&link=https://github.com/sponsors/timlrx)](https://github.com/sponsors/timlrx)

[![Deploy with Vercel](https://vercel.com/button)](https://vercel.com/new/git/external?repository-url=https://github.com/timlrx/tailwind-nextjs-starter-blog)

This is a [Next.js](https://nextjs.org/), [Tailwind CSS](https://tailwindcss.com/) blogging starter template. Version 2 is based on Next App directory with [React Server Component](https://nextjs.org/docs/getting-started/react-essentials#server-components) and uses [Contentlayer](https://www.contentlayer.dev/) to manage markdown content.

Probably the most feature-rich Next.js markdown blogging template out there. Easily configurable and customizable. Perfect as a replacement to existing Jekyll and Hugo individual blogs.

Check out the documentation below to get started.

Facing issues? Check the [FAQ page](https://github.com/timlrx/tailwind-nextjs-starter-blog/wiki) and do a search on past issues. Feel free to open a new issue if none has been posted previously.

Feature request? Check the past discussions to see if it has been brought up previously. Otherwise, feel free to start a new discussion thread. All ideas are welcomed!

## Variations

**Note**: These are community contributed forks using different frameworks or with significant changes to the codebase - not officially supported.

Astro alternative - [Tailwind Astro Template](https://github.com/wanoo21/tailwind-astro-starting-blog).

Remix-run alternative - [Tailwind Remix-run Starter Blog Template](https://github.com/SangeetAgarwal/tailwind-remix-run-mdxjs-typescript-starter-blog).

Internationalization support - [Template with i18n](https://tailwind-nextjs-starter-blog-i18n.vercel.app/) and [source code](https://github.com/PxlSyl/tailwind-nextjs-starter-blog-i18n/tree/main).

## Examples V2

- [Demo Blog](https://tailwind-nextjs-starter-blog.vercel.app/) - this repo
- [My personal blog](https://www.timlrx.com) - modified to auto-generate blog posts with dates
- [Karhdo's Blog](https://karhdo.dev) - Karhdo's Blog - Karhdo's Coding Adventure ([source code](https://github.com/Karhdo/karhdo.dev))
- [ben.codes blog](https://ben.codes) - Benoit's personal blog about software development ([source code](https://github.com/bendotcodes/bendotcodes))
- [tsix blog](https://tsix.top) - A front-end engineer is used to record some knowledge points in work and study _中文_
- [SOTO's Blog](https://www.atksoto.com/) - A more personalized personal website upgraded from V1 ([source code](https://github.com/acsoto/soto-blog-nextjs))
- [Prabhu's Blog](https://prabhukirankonda.vercel.app) - Prabhu's Personal website with blog ([source code](https://github.com/prabhukiran8790/prabhukirankonda))
- [Rabby Hasan's Blog](https://blog.rabbyhasan.com.bd/) - Rabby Hasan's personal blog about full stack development with cloud ([source code](https://github.com/rabbyalone/myblog))
- [enscribe.dev](https://enscribe.dev) - enscribe's personal blog; cybersecurity shenanigans, frontend webdev, etc. ([source code](https://github.com/jktrn/enscribe.dev))
- [dalelarroder.com](https://dalelarroder.com) - Dale Larroder's personal website upgraded from V1 ([source code](https://github.com/dlarroder/dalelarroder))
- [thetalhatahir.com](https://www.thetalhatahir.com) - Talha Tahir's personal blog. Added article thumbnails, linkedIn card, Beautiful hero content, technology emoticons.
- [hauhau.cn](https://www.hauhau.cn) - Homing's personal blog about the stuff he's learning ([source code](https://github.com/hominsu/blog))
- [zS1m's Blog](https://contrails.space) - zS1m's personal blog for recording and sharing daily learning technical content ([source code](https://github.com/zS1m/nextjs-contrails))
- [dariuszwozniak.net](https://dariuszwozniak.net/) - Software development blog
- [Terminals.run](https://terminals.run) - Blog site for some thoughts and records for life and technology.
- [markpitblado.me](https://markpitblado.me) - Mark's personal blog about the internet, privacy, and books ([source code](https://github.com/mark-pitblado/personal-website))
- [francisaguilar.co blog](https://francisaguilar.co) - Francis Aguilar's personal blog that talks about tech, fitness, and personal development.
- [Min71 Dev Blog](https://min71.dev) - Personal blog about Blockchain, Development and etc. ([source code](https://github.com/mingi3442/blog))
- [Bryce Yu's Blog](https://earayu.github.io/) - Bryce Yu's personal Blog about distributed system, database, and web development. ([source code](https://github.com/earayu/earayu.github.io))
<<<<<<< HEAD
- [Secret Base](https://www.jachsu.com/) - Jac Hsu's personal Blog.talks about tech, thought, and life in general.
=======
- [Zsebinformatikus](https://www.zsebinformatikus.hu/) - The information superhighway guide blog.
- [Anton Morgunov's Blog](https://blog.ischemist.com/) - talking about science without oversimplifications or why theoretical and computational chemistry is cool.

>>>>>>> f8f84701
Using the template? Feel free to create a PR and add your blog to this list.

## Examples V1

[v1-blogs-showcase.webm](https://github.com/timlrx/tailwind-nextjs-starter-blog/assets/28362229/2124c81f-b99d-4431-839c-347e01a2616c)

Thanks to the community of users and contributors to the template! We are no longer accepting new blog listings over here. If you have updated from version 1 to version 2, feel free to remove your blog from this list and add it to the one above.

- [Aloisdg's cookbook](https://tambouille.vercel.app/) - with pictures and recipes!
- [GautierArcin's demo with next translate](https://tailwind-nextjs-starter-blog-seven.vercel.app/) - includes translation of mdx posts, [source code](https://github.com/GautierArcin/tailwind-nextjs-starter-blog/tree/demo/next-translate)
- [David Levai's digital garden](https://davidlevai.com/) - customized design and added email subscriptions
- [Leo's Blog](https://leohuynh.dev) - Tuan Anh Huynh's personal site. Add Snippets Page, Author Profile Card, Image Lightbox, ...
- [thvu.dev](https://thvu.dev) - Added `mdx-embed`, view count, reading minutes and more.
- [irvin.dev](https://www.irvin.dev/) - Irvin Lin's personal site. Added YouTube embedding.
- [KirillSo.com](https://www.kirillso.com/) - Personal blog & website.
- [slightlysharpe.com](https://slightlysharpe.com) - [Tincre's](https://tincre.com) main company blog
- [blog.b00st.com](https://blog.b00st.com) - [b00st.com's](https://b00st.com) main music promotion blog
- [astrosaurus.me](https://astrosaurus.me/) - Ephraim Atta-Duncan's Personal Blog
- [dhanrajsp.me](https://dhanrajsp.me/) - Dhanraj's personal site and blog.
- [blog.r00ks.io](https://blog.r00ks.io/) - Austin Rooks's personal blog ([source code](https://github.com/Austionian/blog.r00ks)).
- [honghong.me](https://honghong.me) - Tszhong's personal website ([source code](https://github.com/tszhong0411/home))
- [marceloformentao.dev](https://marceloformentao.dev) - Marcelo Formentão personal website ([source code](https://github.com/marceloavf/marceloformentao.dev)).
- [abiraja.com](https://www.abiraja.com/) - with a [runnable JS code snippet component!](https://www.abiraja.com/blog/querying-solana-blockchain)
- [bpiggin.com](https://www.bpiggin.com) - Ben Piggin's personal blog
- [maqib.cn](https://maqib.cn) - A blog of Chinese front-end developers 狂奔小马的博客 ([源码](https://github.com/maqi1520/nextjs-tailwind-blog))
- [ambilena.com](https://ambilena.com/) - Electronic Music Blog & imprint for upcoming musicians.
- [0xchai.io](https://0xchai.io) - Chai's personal blog
- [techipedia](https://techipedia.vercel.app) - Simple blogging progressive web app with custom installation button and top progress bar
- [reubence.com](https://reubence.com) - Reuben Rapose's Digital Garden
- [axolo.co/blog](https://axolo.co/blog) - Engineering management news & axolo.co updates (with image preview for article in the home page)
- [musing.vercel.app](https://musing.vercel.app/) - Parth Desai's personal blog ([source code](https://github.com/pycoder2000/blog))
- [onyourmental.com](https://www.onyourmental.com/) - [Curtis Warcup's](https://github.com/Cwarcup) website for the On Your Mental Podcast ([source code](https://github.com/Cwarcup/on-your-mental))
- [cwarcup.com](https://www.cwarcup.com/) - Curtis Warcup's personal website and blog ([source code](https://github.com/Cwarcup/personal-blog)).
- [ondiek-elijah.me](https://www.ondiek-elijah.me/) - Ondiek Elijah's website and blog ([source code](https://github.com/Dev-Elie/ondiek-elijah)).
- [jmalvarez.dev](https://www.jmalvarez.dev/) - José Miguel Álvarez's personal blog ([source code](https://github.com/josemiguel-alvarez/nextjs-blog))
- [justingosses.com](https://justingosses.com/) - Justin Gosses's personal website and blog ([source code](https://github.com/JustinGOSSES/justingosses-website))
- [https://bitoflearning-9a57.fly.dev/](https://bitoflearning-9a57.fly.dev/) - Sangeet Agarwal's personal blog, replatformed to [remix](https://remix.run/remix) using the [indie stack](https://github.com/remix-run/indie-stack) ([source code](https://github.com/SangeetAgarwal/bitoflearning))
- [raphaelchelly.com](https://www.raphaelchelly.com/) - Raphaël Chelly's personal website and blog ([source code](https://github.com/raphaelchelly/raph_www))
- [kaveh.page](https://kaveh.page) - Kaveh Tehrani's personal blog. Added tags directory, profile card, time-to-read on posts directory, etc.

## Motivation

I wanted to port my existing blog to Nextjs and Tailwind CSS but there was no easy out of the box template to use so I decided to create one. Design is adapted from [Tailwindlabs blog](https://github.com/tailwindlabs/blog.tailwindcss.com).

I wanted it to be nearly as feature-rich as popular blogging templates like [beautiful-jekyll](https://github.com/daattali/beautiful-jekyll) and [Hugo Academic](https://github.com/wowchemy/wowchemy-hugo-modules) but with the best of React's ecosystem and current web development's best practices.

## Features

- Next.js with Typescript
- [Contentlayer](https://www.contentlayer.dev/) to manage content logic
- Easy styling customization with [Tailwind 3.0](https://tailwindcss.com/blog/tailwindcss-v3) and primary color attribute
- [MDX - write JSX in markdown documents!](https://mdxjs.com/)
- Near perfect lighthouse score - [Lighthouse report](https://www.webpagetest.org/result/230805_BiDcBQ_4H7)
- Lightweight, 85kB first load JS
- Mobile-friendly view
- Light and dark theme
- Font optimization with [next/font](https://nextjs.org/docs/app/api-reference/components/font)
- Integration with [pliny](https://github.com/timlrx/pliny) that provides:
  - Multiple analytics options including [Umami](https://umami.is/), [Plausible](https://plausible.io/), [Simple Analytics](https://simpleanalytics.com/), Posthog and Google Analytics
  - Comments via [Giscus](https://github.com/laymonage/giscus), [Utterances](https://github.com/utterance/utterances) or Disqus
  - Newsletter API and component with support for Mailchimp, Buttondown, Convertkit, Klaviyo, Revue, and Emailoctopus
  - Command palette search with [Kbar](https://github.com/timc1/kbar) or Algolia
- Server-side syntax highlighting with line numbers and line highlighting via [rehype-prism-plus](https://github.com/timlrx/rehype-prism-plus)
- Math display supported via [KaTeX](https://katex.org/)
- Citation and bibliography support via [rehype-citation](https://github.com/timlrx/rehype-citation)
- Automatic image optimization via [next/image](https://nextjs.org/docs/basic-features/image-optimization)
- Support for tags - each unique tag will be its own page
- Support for multiple authors
- 3 different blog layouts
- 2 different blog listing layouts
- Support for nested routing of blog posts
- Projects page
- Preconfigured security headers
- SEO friendly with RSS feed, sitemaps and more!

## Sample posts

- [A markdown guide](https://tailwind-nextjs-starter-blog.vercel.app/blog/github-markdown-guide)
- [Learn more about images in Next.js](https://tailwind-nextjs-starter-blog.vercel.app/blog/guide-to-using-images-in-nextjs)
- [A tour of math typesetting](https://tailwind-nextjs-starter-blog.vercel.app/blog/deriving-ols-estimator)
- [Simple MDX image grid](https://tailwind-nextjs-starter-blog.vercel.app/blog/pictures-of-canada)
- [Example of long prose](https://tailwind-nextjs-starter-blog.vercel.app/blog/the-time-machine)
- [Example of Nested Route Post](https://tailwind-nextjs-starter-blog.vercel.app/blog/nested-route/introducing-multi-part-posts-with-nested-routing)

## Quick Start Guide

1. Clone the repo

```bash
npx degit 'timlrx/tailwind-nextjs-starter-blog'
```

2. Personalize `siteMetadata.js` (site related information)
3. Modify the content security policy in `next.config.js` if you want to use
   other analytics provider or a commenting solution other than giscus.
4. Personalize `authors/default.md` (main author)
5. Modify `projectsData.ts`
6. Modify `headerNavLinks.ts` to customize navigation links
7. Add blog posts
8. Deploy on Vercel

## Installation

```bash
yarn
```

Please note, that if you are using Windows, you may need to run:

```bash
set PWD="$(pwd)"
```

## Development

First, run the development server:

```bash
yarn dev
```

Open [http://localhost:3000](http://localhost:3000) with your browser to see the result.

Edit the layout in `app` or content in `data`. With live reloading, the pages auto-updates as you edit them.

## Extend / Customize

`data/siteMetadata.js` - contains most of the site related information which should be modified for a user's need.

`data/authors/default.md` - default author information (required). Additional authors can be added as files in `data/authors`.

`data/projectsData.js` - data used to generate styled card on the projects page.

`data/headerNavLinks.js` - navigation links.

`data/logo.svg` - replace with your own logo.

`data/blog` - replace with your own blog posts.

`public/static` - store assets such as images and favicons.

`tailwind.config.js` and `css/tailwind.css` - tailwind configuration and stylesheet which can be modified to change the overall look and feel of the site.

`css/prism.css` - controls the styles associated with the code blocks. Feel free to customize it and use your preferred prismjs theme e.g. [prism themes](https://github.com/PrismJS/prism-themes).

`contentlayer.config.ts` - configuration for Contentlayer, including definition of content sources and MDX plugins used. See [Contentlayer documentation](https://www.contentlayer.dev/docs/getting-started) for more information.

`components/MDXComponents.js` - pass your own JSX code or React component by specifying it over here. You can then use them directly in the `.mdx` or `.md` file. By default, a custom link, `next/image` component, table of contents component and Newsletter form are passed down. Note that the components should be default exported to avoid [existing issues with Next.js](https://github.com/vercel/next.js/issues/51593).

`layouts` - main templates used in pages:

- There are currently 3 post layouts available: `PostLayout`, `PostSimple` and `PostBanner`. `PostLayout` is the default 2 column layout with meta and author information. `PostSimple` is a simplified version of `PostLayout`, while `PostBanner` features a banner image.
- There are 2 blog listing layouts: `ListLayout`, the layout used in version 1 of the template with a search bar and `ListLayoutWithTags`, currently used in version 2, which omits the search bar but includes a sidebar with information on the tags.

`app` - pages to route to. Read the [Next.js documentation](https://nextjs.org/docs/app) for more information.

`next.config.js` - configuration related to Next.js. You need to adapt the Content Security Policy if you want to load scripts, images etc. from other domains.

## Post

Content is modelled using [Contentlayer](https://www.contentlayer.dev/), which allows you to define your own content schema and use it to generate typed content objects. See [Contentlayer documentation](https://www.contentlayer.dev/docs/getting-started) for more information.

### Frontmatter

Frontmatter follows [Hugo's standards](https://gohugo.io/content-management/front-matter/).

Please refer to `contentlayer.config.ts` for an up to date list of supported fields. The following fields are supported:

```
title (required)
date (required)
tags (optional)
lastmod (optional)
draft (optional)
summary (optional)
images (optional)
authors (optional list which should correspond to the file names in `data/authors`. Uses `default` if none is specified)
layout (optional list which should correspond to the file names in `data/layouts`)
canonicalUrl (optional, canonical url for the post for SEO)
```

Here's an example of a post's frontmatter:

```
---
title: 'Introducing Tailwind Nexjs Starter Blog'
date: '2021-01-12'
lastmod: '2021-01-18'
tags: ['next-js', 'tailwind', 'guide']
draft: false
summary: 'Looking for a performant, out of the box template, with all the best in web technology to support your blogging needs? Checkout the Tailwind Nextjs Starter Blog template.'
images: ['/static/images/canada/mountains.jpg', '/static/images/canada/toronto.jpg']
authors: ['default', 'sparrowhawk']
layout: PostLayout
canonicalUrl: https://tailwind-nextjs-starter-blog.vercel.app/blog/introducing-tailwind-nextjs-starter-blog
---
```

## Deploy

**Vercel**  
The easiest way to deploy the template is to deploy on [Vercel](https://vercel.com). Check out the [Next.js deployment documentation](https://nextjs.org/docs/app/building-your-application/deploying) for more details.

**Netlify**
[Netlify](https://www.netlify.com/)’s Next.js runtime configures enables key Next.js functionality on your website without the need for additional configurations. Netlify generates serverless functions that will handle Next.js functionalities such as server-side rendered (SSR) pages, incremental static regeneration (ISR), `next/images`, etc.

See [Next.js on Netlify](https://docs.netlify.com/integrations/frameworks/next-js/overview/#next-js-runtime) for suggested configuration values and more details.

**Static hosting services / GitHub Pages / S3 / Firebase etc.**

1. Add `output: 'export'` in `next.config.js`. See [static exports documentation](https://nextjs.org/docs/app/building-your-application/deploying/static-exports#configuration) for more information.
2. Comment out `headers()` from `next.config.js`.
3. Add `unoptimized: true` to the `images` key in `next.config.js`:

   Alternatively, to continue using `next/image`, you can use an alternative image optimization provider such as Imgix, Cloudinary or Akamai. See [image optimization documentation](https://nextjs.org/docs/app/building-your-application/deploying/static-exports#image-optimization) for more details.

4. Remove `api` folder and components which call the server-side function such as the Newsletter component. Not technically required and the site will build successfully, but the APIs cannot be used as they are server-side functions.
5. Run `yarn build`. The generated static content is in the `out` folder.
6. Deploy the `out` folder to your hosting service of choice or run `npx serve out` to view the website locally.

**Note**: Deploying on Github pages require addition modifications to the base path. Please refer to the FAQ for more information.

## Frequently Asked Questions

- [How can I add a custom MDX component?](/faq/custom-mdx-component.md)
- [How can I customize the `kbar` search?](/faq/customize-kbar-search.md)
- [How do I deploy on Github pages?](/faq/github-pages-deployment.md)

## Support

Using the template? Support this effort by giving a star on GitHub, sharing your own blog and giving a shoutout on Twitter or becoming a project [sponsor](https://github.com/sponsors/timlrx).

## Licence

[MIT](https://github.com/timlrx/tailwind-nextjs-starter-blog/blob/main/LICENSE) © [Timothy Lin](https://www.timlrx.com)<|MERGE_RESOLUTION|>--- conflicted
+++ resolved
@@ -50,13 +50,10 @@
 - [francisaguilar.co blog](https://francisaguilar.co) - Francis Aguilar's personal blog that talks about tech, fitness, and personal development.
 - [Min71 Dev Blog](https://min71.dev) - Personal blog about Blockchain, Development and etc. ([source code](https://github.com/mingi3442/blog))
 - [Bryce Yu's Blog](https://earayu.github.io/) - Bryce Yu's personal Blog about distributed system, database, and web development. ([source code](https://github.com/earayu/earayu.github.io))
-<<<<<<< HEAD
 - [Secret Base](https://www.jachsu.com/) - Jac Hsu's personal Blog.talks about tech, thought, and life in general.
-=======
 - [Zsebinformatikus](https://www.zsebinformatikus.hu/) - The information superhighway guide blog.
 - [Anton Morgunov's Blog](https://blog.ischemist.com/) - talking about science without oversimplifications or why theoretical and computational chemistry is cool.
 
->>>>>>> f8f84701
 Using the template? Feel free to create a PR and add your blog to this list.
 
 ## Examples V1
