![tailwind-nextjs-banner](/public/static/images/twitter-card.png)

# Tailwind Nextjs Starter Blog

[![GitHub Repo stars](https://img.shields.io/github/stars/timlrx/tailwind-nextjs-starter-blog?style=social)](https://GitHub.com/timlrx/tailwind-nextjs-starter-blog/stargazers/)
[![GitHub forks](https://img.shields.io/github/forks/timlrx/tailwind-nextjs-starter-blog?style=social)](https://GitHub.com/timlrx/tailwind-nextjs-starter-blog/network/)
[![Twitter URL](https://img.shields.io/twitter/url?style=social&url=https%3A%2F%2Ftwitter.com%2Ftimlrxx)](https://twitter.com/timlrxx)
[![Sponsor](https://img.shields.io/static/v1?label=Sponsor&message=%E2%9D%A4&logo=GitHub&link=https://github.com/sponsors/timlrx)](https://github.com/sponsors/timlrx)

[![Deploy with Vercel](https://vercel.com/button)](https://vercel.com/new/git/external?repository-url=https://github.com/timlrx/tailwind-nextjs-starter-blog)

This is a [Next.js](https://nextjs.org/), [Tailwind CSS](https://tailwindcss.com/) blogging starter template. Version 2 is based on Next App directory with [React Server Component](https://nextjs.org/docs/getting-started/react-essentials#server-components) and uses [Contentlayer](https://www.contentlayer.dev/) to manage markdown content.

Probably the most feature-rich Next.js markdown blogging template out there. Easily configurable and customizable. Perfect as a replacement to existing Jekyll and Hugo individual blogs.

Check out the documentation below to get started.

Facing issues? Check the [FAQ page](https://github.com/timlrx/tailwind-nextjs-starter-blog/wiki) and do a search on past issues. Feel free to open a new issue if none has been posted previously.

Feature request? Check the past discussions to see if it has been brought up previously. Otherwise, feel free to start a new discussion thread. All ideas are welcomed!

## Variations

**Note**: These are community contributed forks using different frameworks or with significant changes to the codebase - not officially supported.

Astro alternative - [Tailwind Astro Template](https://github.com/wanoo21/tailwind-astro-starting-blog).

Remix-run alternative - [Tailwind Remix-run Starter Blog Template](https://github.com/SangeetAgarwal/tailwind-remix-run-mdxjs-typescript-starter-blog).

Internationalization support - [Template with i18n](https://tailwind-nextjs-starter-blog-i18n.vercel.app/) and [source code](https://github.com/PxlSyl/tailwind-nextjs-starter-blog-i18n/tree/main).

## Examples V2

- [Demo Blog](https://tailwind-nextjs-starter-blog.vercel.app/) - this repo
- [My personal blog](https://www.timlrx.com) - modified to auto-generate blog posts with dates
- [Karhdo's Blog](https://karhdo.dev) - Karhdo's Blog - Karhdo's Coding Adventure ([source code](https://github.com/Karhdo/karhdo.dev))
- [ben.codes blog](https://ben.codes) - Benoit's personal blog about software development ([source code](https://github.com/bendotcodes/bendotcodes))
- [tsix blog](https://tsix.top) - A front-end engineer is used to record some knowledge points in work and study _中文_
- [SOTO's Blog](https://www.atksoto.com/) - A more personalized personal website upgraded from V1 ([source code](https://github.com/acsoto/soto-blog-nextjs))
- [Prabhu's Blog](https://prabhukirankonda.vercel.app) - Prabhu's Personal website with blog ([source code](https://github.com/prabhukiran8790/prabhukirankonda))
- [Rabby Hasan's Blog](https://blog.rabbyhasan.com.bd/) - Rabby Hasan's personal blog about full stack development with cloud ([source code](https://github.com/rabbyalone/myblog))
- [enscribe.dev](https://enscribe.dev) - enscribe's personal blog; cybersecurity shenanigans, frontend webdev, etc. ([source code](https://github.com/jktrn/enscribe.dev))
- [dalelarroder.com](https://dalelarroder.com) - Dale Larroder's personal website upgraded from V1 ([source code](https://github.com/dlarroder/dalelarroder))
- [thetalhatahir.com](https://www.thetalhatahir.com) - Talha Tahir's personal blog. Added article thumbnails, linkedIn card, Beautiful hero content, technology emoticons.
- [homing.so](https://homing.so) - Homing's personal blog about the stuff he's learning ([source code](https://github.com/hominsu/blog))
- [zS1m's Blog](https://contrails.space) - zS1m's personal blog for recording and sharing daily learning technical content ([source code](https://github.com/zS1m/nextjs-contrails))
- [dariuszwozniak.net](https://dariuszwozniak.net/) - Software development blog
- [Terminals.run](https://terminals.run) - Blog site for some thoughts and records for life and technology.
- [markpitblado.me](https://markpitblado.me) - Mark's personal blog about the internet, privacy, and books ([source code](https://github.com/mark-pitblado/personal-website))
- [francisaguilar.co blog](https://francisaguilar.co) - Francis Aguilar's personal blog that talks about tech, fitness, and personal development.
- [Min71 Dev Blog](https://min71.dev) - Personal blog about Blockchain, Development and etc. ([source code](https://github.com/mingi3442/blog))
- [Bryce Yu's Blog](https://earayu.github.io/) - Bryce Yu's personal Blog about distributed system, database, and web development. ([source code](https://github.com/earayu/earayu.github.io))
- [Remote Startup Senpai Anime Series Website](https://remote-startup-senpai.com) - Landing page for the anime series Remote Startup Senpai.
- [Secret Base](https://www.jachsu.com/) - Jac Hsu's personal Blog.talks about tech, thought, and life in general.
- [Zsebinformatikus](https://www.zsebinformatikus.hu/) - The information superhighway guide blog.
- [Anton Morgunov's Blog](https://blog.ischemist.com/) - talking about science without oversimplifications or why theoretical and computational chemistry is cool.
- [Hans Blog](https://www.hansking.cn/) - Hans' personal blog, front-end technology, gallery and travel diary 中文. ([source code](https://github.com/hansking98/hans-nextjs-blog))
- [CuB3y0nd's Portfolio](https://www.cubeyond.net/) - CuB3y0nd‘s cyber security study notes「中文」
- [London Tech Talk](https://london-tech-talk.com/) - A podcast exploring technology trends and expatriate living experiences. - 日本語
<<<<<<< HEAD
- [Frank's Tech Blog](https://frank-tech-blog.vercel.app/) - Frank's personal blog about software development and technology. ([source code](https://github.com/frank-mendez/frank-blog))
=======
- [CRUD Flow Blog](http://blog.ndamulelo.co.za/) - A technical blog about AI, Cloud Engineering, Data Science and Personal development
- [Trillium's Blog](https://trilliumsmith.com/) - Modified to render resume pdf on `/resume` page 
>>>>>>> 7ffdcc81

Using the template? Feel free to create a PR and add your blog to this list.

## Examples V1

[v1-blogs-showcase.webm](https://github.com/timlrx/tailwind-nextjs-starter-blog/assets/28362229/2124c81f-b99d-4431-839c-347e01a2616c)

Thanks to the community of users and contributors to the template! We are no longer accepting new blog listings over here. If you have updated from version 1 to version 2, feel free to remove your blog from this list and add it to the one above.

- [Aloisdg's cookbook](https://tambouille.vercel.app/) - with pictures and recipes!
- [GautierArcin's demo with next translate](https://tailwind-nextjs-starter-blog-seven.vercel.app/) - includes translation of mdx posts, [source code](https://github.com/GautierArcin/tailwind-nextjs-starter-blog/tree/demo/next-translate)
- [David Levai's digital garden](https://davidlevai.com/) - customized design and added email subscriptions
- [Leo's Blog](https://leohuynh.dev) - Tuan Anh Huynh's personal site. Add Snippets Page, Author Profile Card, Image Lightbox, ...
- [thvu.dev](https://thvu.dev) - Added `mdx-embed`, view count, reading minutes and more.
- [irvin.dev](https://www.irvin.dev/) - Irvin Lin's personal site. Added YouTube embedding.
- [KirillSo.com](https://www.kirillso.com/) - Personal blog & website.
- [slightlysharpe.com](https://slightlysharpe.com) - [Tincre's](https://tincre.com) main company blog
- [blog.b00st.com](https://blog.b00st.com) - [b00st.com's](https://b00st.com) main music promotion blog
- [astrosaurus.me](https://astrosaurus.me/) - Ephraim Atta-Duncan's Personal Blog
- [dhanrajsp.me](https://dhanrajsp.me/) - Dhanraj's personal site and blog.
- [blog.r00ks.io](https://blog.r00ks.io/) - Austin Rooks's personal blog ([source code](https://github.com/Austionian/blog.r00ks)).
- [honghong.me](https://honghong.me) - Tszhong's personal website ([source code](https://github.com/tszhong0411/home))
- [marceloformentao.dev](https://marceloformentao.dev) - Marcelo Formentão personal website ([source code](https://github.com/marceloavf/marceloformentao.dev)).
- [abiraja.com](https://www.abiraja.com/) - with a [runnable JS code snippet component!](https://www.abiraja.com/blog/querying-solana-blockchain)
- [bpiggin.com](https://www.bpiggin.com) - Ben Piggin's personal blog
- [maqib.cn](https://maqib.cn) - A blog of Chinese front-end developers 狂奔小马的博客 ([源码](https://github.com/maqi1520/nextjs-tailwind-blog))
- [ambilena.com](https://ambilena.com/) - Electronic Music Blog & imprint for upcoming musicians.
- [0xchai.io](https://0xchai.io) - Chai's personal blog
- [techipedia](https://techipedia.vercel.app) - Simple blogging progressive web app with custom installation button and top progress bar
- [reubence.com](https://reubence.com) - Reuben Rapose's Digital Garden
- [axolo.co/blog](https://axolo.co/blog) - Engineering management news & axolo.co updates (with image preview for article in the home page)
- [musing.vercel.app](https://musing.vercel.app/) - Parth Desai's personal blog ([source code](https://github.com/pycoder2000/blog))
- [onyourmental.com](https://www.onyourmental.com/) - [Curtis Warcup's](https://github.com/Cwarcup) website for the On Your Mental Podcast ([source code](https://github.com/Cwarcup/on-your-mental))
- [cwarcup.com](https://www.cwarcup.com/) - Curtis Warcup's personal website and blog ([source code](https://github.com/Cwarcup/personal-blog)).
- [ondiek-elijah.me](https://www.ondiek-elijah.me/) - Ondiek Elijah's website and blog ([source code](https://github.com/Dev-Elie/ondiek-elijah)).
- [jmalvarez.dev](https://www.jmalvarez.dev/) - José Miguel Álvarez's personal blog ([source code](https://github.com/josemiguel-alvarez/nextjs-blog))
- [justingosses.com](https://justingosses.com/) - Justin Gosses's personal website and blog ([source code](https://github.com/JustinGOSSES/justingosses-website))
- [https://bitoflearning-9a57.fly.dev/](https://bitoflearning-9a57.fly.dev/) - Sangeet Agarwal's personal blog, replatformed to [remix](https://remix.run/remix) using the [indie stack](https://github.com/remix-run/indie-stack) ([source code](https://github.com/SangeetAgarwal/bitoflearning))
- [raphaelchelly.com](https://www.raphaelchelly.com/) - Raphaël Chelly's personal website and blog ([source code](https://github.com/raphaelchelly/raph_www))
- [kaveh.page](https://kaveh.page) - Kaveh Tehrani's personal blog. Added tags directory, profile card, time-to-read on posts directory, etc.
- [drakerossman.com](https://drakerossman.com/) - Drake Rossman's blog about NixOS, Rust, Software Architecture and Engineering Management, as well as general musings.
  
## Motivation

I wanted to port my existing blog to Nextjs and Tailwind CSS but there was no easy out of the box template to use so I decided to create one. Design is adapted from [Tailwindlabs blog](https://github.com/tailwindlabs/blog.tailwindcss.com).

I wanted it to be nearly as feature-rich as popular blogging templates like [beautiful-jekyll](https://github.com/daattali/beautiful-jekyll) and [Hugo Academic](https://github.com/wowchemy/wowchemy-hugo-modules) but with the best of React's ecosystem and current web development's best practices.

## Features

- Next.js with Typescript
- [Contentlayer](https://www.contentlayer.dev/) to manage content logic
- Easy styling customization with [Tailwind 3.0](https://tailwindcss.com/blog/tailwindcss-v3) and primary color attribute
- [MDX - write JSX in markdown documents!](https://mdxjs.com/)
- Near perfect lighthouse score - [Lighthouse report](https://www.webpagetest.org/result/230805_BiDcBQ_4H7)
- Lightweight, 85kB first load JS
- Mobile-friendly view
- Light and dark theme
- Font optimization with [next/font](https://nextjs.org/docs/app/api-reference/components/font)
- Integration with [pliny](https://github.com/timlrx/pliny) that provides:
  - Multiple analytics options including [Umami](https://umami.is/), [Plausible](https://plausible.io/), [Simple Analytics](https://simpleanalytics.com/), Posthog and Google Analytics
  - Comments via [Giscus](https://github.com/laymonage/giscus), [Utterances](https://github.com/utterance/utterances) or Disqus
  - Newsletter API and component with support for Mailchimp, Buttondown, Convertkit, Klaviyo, Revue, and Emailoctopus
  - Command palette search with [Kbar](https://github.com/timc1/kbar) or Algolia
- Server-side syntax highlighting with line numbers and line highlighting via [rehype-prism-plus](https://github.com/timlrx/rehype-prism-plus)
- Math display supported via [KaTeX](https://katex.org/)
- Citation and bibliography support via [rehype-citation](https://github.com/timlrx/rehype-citation)
- Automatic image optimization via [next/image](https://nextjs.org/docs/basic-features/image-optimization)
- Support for tags - each unique tag will be its own page
- Support for multiple authors
- 3 different blog layouts
- 2 different blog listing layouts
- Support for nested routing of blog posts
- Projects page
- Preconfigured security headers
- SEO friendly with RSS feed, sitemaps and more!

## Sample posts

- [A markdown guide](https://tailwind-nextjs-starter-blog.vercel.app/blog/github-markdown-guide)
- [Learn more about images in Next.js](https://tailwind-nextjs-starter-blog.vercel.app/blog/guide-to-using-images-in-nextjs)
- [A tour of math typesetting](https://tailwind-nextjs-starter-blog.vercel.app/blog/deriving-ols-estimator)
- [Simple MDX image grid](https://tailwind-nextjs-starter-blog.vercel.app/blog/pictures-of-canada)
- [Example of long prose](https://tailwind-nextjs-starter-blog.vercel.app/blog/the-time-machine)
- [Example of Nested Route Post](https://tailwind-nextjs-starter-blog.vercel.app/blog/nested-route/introducing-multi-part-posts-with-nested-routing)

## Quick Start Guide

1. Clone the repo

```bash
npx degit 'timlrx/tailwind-nextjs-starter-blog'
```

2. Personalize `siteMetadata.js` (site related information)
3. Modify the content security policy in `next.config.js` if you want to use
   other analytics provider or a commenting solution other than giscus.
4. Personalize `authors/default.md` (main author)
5. Modify `projectsData.ts`
6. Modify `headerNavLinks.ts` to customize navigation links
7. Add blog posts
8. Deploy on Vercel

## Installation

```bash
yarn
```

Please note, that if you are using Windows, you may need to run:

```bash
set PWD="$(pwd)"
```

## Development

First, run the development server:

```bash
yarn dev
```

Open [http://localhost:3000](http://localhost:3000) with your browser to see the result.

Edit the layout in `app` or content in `data`. With live reloading, the pages auto-updates as you edit them.

## Extend / Customize

`data/siteMetadata.js` - contains most of the site related information which should be modified for a user's need.

`data/authors/default.md` - default author information (required). Additional authors can be added as files in `data/authors`.

`data/projectsData.js` - data used to generate styled card on the projects page.

`data/headerNavLinks.js` - navigation links.

`data/logo.svg` - replace with your own logo.

`data/blog` - replace with your own blog posts.

`public/static` - store assets such as images and favicons.

`tailwind.config.js` and `css/tailwind.css` - tailwind configuration and stylesheet which can be modified to change the overall look and feel of the site.

`css/prism.css` - controls the styles associated with the code blocks. Feel free to customize it and use your preferred prismjs theme e.g. [prism themes](https://github.com/PrismJS/prism-themes).

`contentlayer.config.ts` - configuration for Contentlayer, including definition of content sources and MDX plugins used. See [Contentlayer documentation](https://www.contentlayer.dev/docs/getting-started) for more information.

`components/MDXComponents.js` - pass your own JSX code or React component by specifying it over here. You can then use them directly in the `.mdx` or `.md` file. By default, a custom link, `next/image` component, table of contents component and Newsletter form are passed down. Note that the components should be default exported to avoid [existing issues with Next.js](https://github.com/vercel/next.js/issues/51593).

`layouts` - main templates used in pages:

- There are currently 3 post layouts available: `PostLayout`, `PostSimple` and `PostBanner`. `PostLayout` is the default 2 column layout with meta and author information. `PostSimple` is a simplified version of `PostLayout`, while `PostBanner` features a banner image.
- There are 2 blog listing layouts: `ListLayout`, the layout used in version 1 of the template with a search bar and `ListLayoutWithTags`, currently used in version 2, which omits the search bar but includes a sidebar with information on the tags.

`app` - pages to route to. Read the [Next.js documentation](https://nextjs.org/docs/app) for more information.

`next.config.js` - configuration related to Next.js. You need to adapt the Content Security Policy if you want to load scripts, images etc. from other domains.

## Post

Content is modelled using [Contentlayer](https://www.contentlayer.dev/), which allows you to define your own content schema and use it to generate typed content objects. See [Contentlayer documentation](https://www.contentlayer.dev/docs/getting-started) for more information.

### Frontmatter

Frontmatter follows [Hugo's standards](https://gohugo.io/content-management/front-matter/).

Please refer to `contentlayer.config.ts` for an up to date list of supported fields. The following fields are supported:

```
title (required)
date (required)
tags (optional)
lastmod (optional)
draft (optional)
summary (optional)
images (optional)
authors (optional list which should correspond to the file names in `data/authors`. Uses `default` if none is specified)
layout (optional list which should correspond to the file names in `data/layouts`)
canonicalUrl (optional, canonical url for the post for SEO)
```

Here's an example of a post's frontmatter:

```
---
title: 'Introducing Tailwind Nexjs Starter Blog'
date: '2021-01-12'
lastmod: '2021-01-18'
tags: ['next-js', 'tailwind', 'guide']
draft: false
summary: 'Looking for a performant, out of the box template, with all the best in web technology to support your blogging needs? Checkout the Tailwind Nextjs Starter Blog template.'
images: ['/static/images/canada/mountains.jpg', '/static/images/canada/toronto.jpg']
authors: ['default', 'sparrowhawk']
layout: PostLayout
canonicalUrl: https://tailwind-nextjs-starter-blog.vercel.app/blog/introducing-tailwind-nextjs-starter-blog
---
```

## Deploy

**Vercel**  
The easiest way to deploy the template is to deploy on [Vercel](https://vercel.com). Check out the [Next.js deployment documentation](https://nextjs.org/docs/app/building-your-application/deploying) for more details.

**Netlify**
[Netlify](https://www.netlify.com/)’s Next.js runtime configures enables key Next.js functionality on your website without the need for additional configurations. Netlify generates serverless functions that will handle Next.js functionalities such as server-side rendered (SSR) pages, incremental static regeneration (ISR), `next/images`, etc.

See [Next.js on Netlify](https://docs.netlify.com/integrations/frameworks/next-js/overview/#next-js-runtime) for suggested configuration values and more details.

**Static hosting services / GitHub Pages / S3 / Firebase etc.**

1. Add `output: 'export'` in `next.config.js`. See [static exports documentation](https://nextjs.org/docs/app/building-your-application/deploying/static-exports#configuration) for more information.
2. Comment out `headers()` from `next.config.js`.
3. Add `unoptimized: true` to the `images` key in `next.config.js`:

   Alternatively, to continue using `next/image`, you can use an alternative image optimization provider such as Imgix, Cloudinary or Akamai. See [image optimization documentation](https://nextjs.org/docs/app/building-your-application/deploying/static-exports#image-optimization) for more details.

4. Remove `api` folder and components which call the server-side function such as the Newsletter component. Not technically required and the site will build successfully, but the APIs cannot be used as they are server-side functions.
5. Run `yarn build`. The generated static content is in the `out` folder.
6. Deploy the `out` folder to your hosting service of choice or run `npx serve out` to view the website locally.

**Note**: Deploying on Github pages require addition modifications to the base path. Please refer to the FAQ for more information.

## Frequently Asked Questions

- [How can I add a custom MDX component?](/faq/custom-mdx-component.md)
- [How can I customize the `kbar` search?](/faq/customize-kbar-search.md)
- [How do I deploy on Github pages?](/faq/github-pages-deployment.md)

## Support

Using the template? Support this effort by giving a star on GitHub, sharing your own blog and giving a shoutout on Twitter or becoming a project [sponsor](https://github.com/sponsors/timlrx).

## Licence

[MIT](https://github.com/timlrx/tailwind-nextjs-starter-blog/blob/main/LICENSE) © [Timothy Lin](https://www.timlrx.com)<|MERGE_RESOLUTION|>--- conflicted
+++ resolved
@@ -57,12 +57,9 @@
 - [Hans Blog](https://www.hansking.cn/) - Hans' personal blog, front-end technology, gallery and travel diary 中文. ([source code](https://github.com/hansking98/hans-nextjs-blog))
 - [CuB3y0nd's Portfolio](https://www.cubeyond.net/) - CuB3y0nd‘s cyber security study notes「中文」
 - [London Tech Talk](https://london-tech-talk.com/) - A podcast exploring technology trends and expatriate living experiences. - 日本語
-<<<<<<< HEAD
+- [CRUD Flow Blog](http://blog.ndamulelo.co.za/) - A technical blog about AI, Cloud Engineering, Data Science and Personal development
+- [Trillium's Blog](https://trilliumsmith.com/) - Modified to render resume pdf on `/resume` page
 - [Frank's Tech Blog](https://frank-tech-blog.vercel.app/) - Frank's personal blog about software development and technology. ([source code](https://github.com/frank-mendez/frank-blog))
-=======
-- [CRUD Flow Blog](http://blog.ndamulelo.co.za/) - A technical blog about AI, Cloud Engineering, Data Science and Personal development
-- [Trillium's Blog](https://trilliumsmith.com/) - Modified to render resume pdf on `/resume` page 
->>>>>>> 7ffdcc81
 
 Using the template? Feel free to create a PR and add your blog to this list.
 
