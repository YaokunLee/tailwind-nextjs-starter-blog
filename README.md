![tailwind-nextjs-banner](/public/static/images/twitter-card.png)

# Tailwind Nextjs Starter Blog

[![GitHub Repo stars](https://img.shields.io/github/stars/timlrx/tailwind-nextjs-starter-blog?style=social)](https://GitHub.com/timlrx/tailwind-nextjs-starter-blog/stargazers/)
[![GitHub forks](https://img.shields.io/github/forks/timlrx/tailwind-nextjs-starter-blog?style=social)](https://GitHub.com/timlrx/tailwind-nextjs-starter-blog/network/)
[![Twitter URL](https://img.shields.io/twitter/url?style=social&url=https%3A%2F%2Ftwitter.com%2Ftimlrxx)](https://twitter.com/timlrxx)
[![Sponsor](https://img.shields.io/static/v1?label=Sponsor&message=%E2%9D%A4&logo=GitHub&link=https://github.com/sponsors/timlrx)](https://github.com/sponsors/timlrx)

[![Deploy with Vercel](https://vercel.com/button)](https://vercel.com/new/git/external?repository-url=https://github.com/timlrx/tailwind-nextjs-starter-blog)

This is a [Next.js](https://nextjs.org/), [Tailwind CSS](https://tailwindcss.com/) blogging starter template. Version 2 is based on Next App directory with [React Server Component](https://nextjs.org/docs/getting-started/react-essentials#server-components) and uses [Contentlayer](https://www.contentlayer.dev/) to manage markdown content.

Probably the most feature-rich Next.js markdown blogging template out there. Easily configurable and customizable. Perfect as a replacement to existing Jekyll and Hugo individual blogs.

Check out the documentation below to get started.

Facing issues? Check the [FAQ page](https://github.com/timlrx/tailwind-nextjs-starter-blog/wiki) and do a search on past issues. Feel free to open a new issue if none has been posted previously.

Feature request? Check the past discussions to see if it has been brought up previously. Otherwise, feel free to start a new discussion thread. All ideas are welcomed!

Looking for an Astro alternative? Check out the unofficial [Tailwind Astro Template](https://github.com/wanoo21/tailwind-astro-starting-blog).

Looking for a Remix-run alternative? Check out the unofficial [Tailwind Remix-run Starter Blog Template](https://github.com/SangeetAgarwal/tailwind-remix-run-mdxjs-typescript-starter-blog).

## Examples V2

- [Demo Blog](https://tailwind-nextjs-starter-blog.vercel.app/) - this repo
- [My personal blog](https://www.timlrx.com) - modified to auto-generate blog posts with dates
- [ben.codes blog](https://ben.codes) - Benoit's personal blog about software development ([source code](https://github.com/bendotcodes/bendotcodes))
- [tsix blog](https://tsix.top) - A front-end engineer is used to record some knowledge points in work and study _中文_
- [SOTO's Blog](https://www.atksoto.com/) - A more personalized personal website upgraded from V1 ([source code](https://github.com/acsoto/soto-blog-nextjs))
- [Prabhu's Blog](https://prabhukirankonda.vercel.app) - Prabhu's Personal website with blog ([source code](https://github.com/prabhukiran8790/prabhukirankonda))
- [Rabby Hasan's Blog](https://blog.rabbyhasan.com.bd/) - Rabby Hasan's personal blog about full stack development with cloud ([source code](https://github.com/rabbyalone/myblog))
- [enscribe.dev](https://enscribe.dev) - enscribe's personal blog; cybersecurity shenanigans, frontend webdev, etc. ([source code](https://github.com/jktrn/enscribe.dev))
- [dalelarroder.com](https://dalelarroder.com) - Dale Larroder's personal website upgraded from V1 ([source code](https://github.com/dlarroder/dalelarroder))
<<<<<<< HEAD
- [thetalhatahir.com](https://www.thetalhatahir.com)  - Talha Tahir's personal blog. Added article thumbnails, linkedIn card, Beautiful hero content, technology emoticons.

=======
- [hauhau.cn](https://www.hauhau.cn) - Homing's personal blog about the stuff he's learning ([source code](https://github.com/hominsu/blog))
>>>>>>> 419e9a60
  
Using the template? Feel free to create a PR and add your blog to this list.

## Examples V1

[v1-blogs-showcase.webm](https://github.com/timlrx/tailwind-nextjs-starter-blog/assets/28362229/2124c81f-b99d-4431-839c-347e01a2616c)

Thanks to the community of users and contributors to the template! We are no longer accepting new blog listings over here. If you have updated from version 1 to version 2, feel free to remove your blog from this list and add it to the one above.

- [Aloisdg's cookbook](https://tambouille.vercel.app/) - with pictures and recipes!
- [GautierArcin's demo with next translate](https://tailwind-nextjs-starter-blog-seven.vercel.app/) - includes translation of mdx posts, [source code](https://github.com/GautierArcin/tailwind-nextjs-starter-blog/tree/demo/next-translate)
- [David Levai's digital garden](https://davidlevai.com/) - customized design and added email subscriptions
- [Leo's Blog](https://leohuynh.dev) - Tuan Anh Huynh's personal site. Add Snippets Page, Author Profile Card, Image Lightbox, ...
- [thvu.dev](https://thvu.dev) - Added `mdx-embed`, view count, reading minutes and more.
- [irvin.dev](https://www.irvin.dev/) - Irvin Lin's personal site. Added YouTube embedding.
- [KirillSo.com](https://www.kirillso.com/) - Personal blog & website.
- [slightlysharpe.com](https://slightlysharpe.com) - [Tincre's](https://tincre.com) main company blog
- [blog.b00st.com](https://blog.b00st.com) - [b00st.com's](https://b00st.com) main music promotion blog
- [astrosaurus.me](https://astrosaurus.me/) - Ephraim Atta-Duncan's Personal Blog
- [dhanrajsp.me](https://dhanrajsp.me/) - Dhanraj's personal site and blog.
- [blog.r00ks.io](https://blog.r00ks.io/) - Austin Rooks's personal blog ([source code](https://github.com/Austionian/blog.r00ks)).
- [honghong.me](https://honghong.me) - Tszhong's personal website ([source code](https://github.com/tszhong0411/home))
- [marceloformentao.dev](https://marceloformentao.dev) - Marcelo Formentão personal website ([source code](https://github.com/marceloavf/marceloformentao.dev)).
- [abiraja.com](https://www.abiraja.com/) - with a [runnable JS code snippet component!](https://www.abiraja.com/blog/querying-solana-blockchain)
- [bpiggin.com](https://www.bpiggin.com) - Ben Piggin's personal blog
- [maqib.cn](https://maqib.cn) - A blog of Chinese front-end developers 狂奔小马的博客 ([源码](https://github.com/maqi1520/nextjs-tailwind-blog))
- [ambilena.com](https://ambilena.com/) - Electronic Music Blog & imprint for upcoming musicians.
- [0xchai.io](https://0xchai.io) - Chai's personal blog
- [techipedia](https://techipedia.vercel.app) - Simple blogging progressive web app with custom installation button and top progress bar
- [reubence.com](https://reubence.com) - Reuben Rapose's Digital Garden
- [axolo.co/blog](https://axolo.co/blog) - Engineering management news & axolo.co updates (with image preview for article in the home page)
- [musing.vercel.app](https://musing.vercel.app/) - Parth Desai's personal blog ([source code](https://github.com/pycoder2000/blog))
- [onyourmental.com](https://www.onyourmental.com/) - [Curtis Warcup's](https://github.com/Cwarcup) website for the On Your Mental Podcast ([source code](https://github.com/Cwarcup/on-your-mental))
- [cwarcup.com](https://www.cwarcup.com/) - Curtis Warcup's personal website and blog ([source code](https://github.com/Cwarcup/personal-blog)).
- [ondiek-elijah.me](https://www.ondiek-elijah.me/) - Ondiek Elijah's website and blog ([source code](https://github.com/Dev-Elie/ondiek-elijah)).
- [jmalvarez.dev](https://www.jmalvarez.dev/) - José Miguel Álvarez's personal blog ([source code](https://github.com/josemiguel-alvarez/nextjs-blog))
- [justingosses.com](https://justingosses.com/) - Justin Gosses's personal website and blog ([source code](https://github.com/JustinGOSSES/justingosses-website))
- [https://bitoflearning-9a57.fly.dev/](https://bitoflearning-9a57.fly.dev/) - Sangeet Agarwal's personal blog, replatformed to [remix](https://remix.run/remix) using the [indie stack](https://github.com/remix-run/indie-stack) ([source code](https://github.com/SangeetAgarwal/bitoflearning))
- [raphaelchelly.com](https://www.raphaelchelly.com/) - Raphaël Chelly's personal website and blog ([source code](https://github.com/raphaelchelly/raph_www))
- [kaveh.page](https://kaveh.page) - Kaveh Tehrani's personal blog. Added tags directory, profile card, time-to-read on posts directory, etc.

## Motivation

I wanted to port my existing blog to Nextjs and Tailwind CSS but there was no easy out of the box template to use so I decided to create one. Design is adapted from [Tailwindlabs blog](https://github.com/tailwindlabs/blog.tailwindcss.com).

I wanted it to be nearly as feature-rich as popular blogging templates like [beautiful-jekyll](https://github.com/daattali/beautiful-jekyll) and [Hugo Academic](https://github.com/wowchemy/wowchemy-hugo-modules) but with the best of React's ecosystem and current web development's best practices.

## Features

- Next.js with Typescript
- [Contentlayer](https://www.contentlayer.dev/) to manage content logic
- Easy styling customization with [Tailwind 3.0](https://tailwindcss.com/blog/tailwindcss-v3) and primary color attribute
- [MDX - write JSX in markdown documents!](https://mdxjs.com/)
- Near perfect lighthouse score - [Lighthouse report](https://www.webpagetest.org/result/230805_BiDcBQ_4H7)
- Lightweight, 85kB first load JS
- Mobile-friendly view
- Light and dark theme
- Font optimization with [next/font](https://nextjs.org/docs/app/api-reference/components/font)
- Integration with [pliny](https://github.com/timlrx/pliny) that provides:
  - Multiple analytics options including [Umami](https://umami.is/), [Plausible](https://plausible.io/), [Simple Analytics](https://simpleanalytics.com/), Posthog and Google Analytics
  - Comments via [Giscus](https://github.com/laymonage/giscus), [Utterances](https://github.com/utterance/utterances) or Disqus
  - Newsletter API and component with support for Mailchimp, Buttondown, Convertkit, Klaviyo, Revue, and Emailoctopus
  - Command palette search with [Kbar](https://github.com/timc1/kbar) or Algolia
- Server-side syntax highlighting with line numbers and line highlighting via [rehype-prism-plus](https://github.com/timlrx/rehype-prism-plus)
- Math display supported via [KaTeX](https://katex.org/)
- Citation and bibliography support via [rehype-citation](https://github.com/timlrx/rehype-citation)
- Automatic image optimization via [next/image](https://nextjs.org/docs/basic-features/image-optimization)
- Support for tags - each unique tag will be its own page
- Support for multiple authors
- 3 different blog layouts
- 2 different blog listing layouts
- Support for nested routing of blog posts
- Projects page
- Preconfigured security headers
- SEO friendly with RSS feed, sitemaps and more!

## Sample posts

- [A markdown guide](https://tailwind-nextjs-starter-blog.vercel.app/blog/github-markdown-guide)
- [Learn more about images in Next.js](https://tailwind-nextjs-starter-blog.vercel.app/blog/guide-to-using-images-in-nextjs)
- [A tour of math typesetting](https://tailwind-nextjs-starter-blog.vercel.app/blog/deriving-ols-estimator)
- [Simple MDX image grid](https://tailwind-nextjs-starter-blog.vercel.app/blog/pictures-of-canada)
- [Example of long prose](https://tailwind-nextjs-starter-blog.vercel.app/blog/the-time-machine)
- [Example of Nested Route Post](https://tailwind-nextjs-starter-blog.vercel.app/blog/nested-route/introducing-multi-part-posts-with-nested-routing)

## Quick Start Guide

1. Clone the repo

```bash
npx degit 'timlrx/tailwind-nextjs-starter-blog'
```

2. Personalize `siteMetadata.js` (site related information)
3. Modify the content security policy in `next.config.js` if you want to use
   other analytics provider or a commenting solution other than giscus.
4. Personalize `authors/default.md` (main author)
5. Modify `projectsData.js`
6. Modify `headerNavLinks.js` to customize navigation links
7. Add blog posts
8. Deploy on Vercel

## Installation

```bash
yarn
```

## Development

First, run the development server:

```bash
yarn dev
```

Open [http://localhost:3000](http://localhost:3000) with your browser to see the result.

Edit the layout in `app` or content in `data`. With live reloading, the pages auto-updates as you edit them.

## Extend / Customize

`data/siteMetadata.js` - contains most of the site related information which should be modified for a user's need.

`data/authors/default.md` - default author information (required). Additional authors can be added as files in `data/authors`.

`data/projectsData.js` - data used to generate styled card on the projects page.

`data/headerNavLinks.js` - navigation links.

`data/logo.svg` - replace with your own logo.

`data/blog` - replace with your own blog posts.

`public/static` - store assets such as images and favicons.

`tailwind.config.js` and `css/tailwind.css` - tailwind configuration and stylesheet which can be modified to change the overall look and feel of the site.

`css/prism.css` - controls the styles associated with the code blocks. Feel free to customize it and use your preferred prismjs theme e.g. [prism themes](https://github.com/PrismJS/prism-themes).

`contentlayer.config.ts` - configuration for Contentlayer, including definition of content sources and MDX plugins used. See [Contentlayer documentation](https://www.contentlayer.dev/docs/getting-started) for more information.

`components/MDXComponents.js` - pass your own JSX code or React component by specifying it over here. You can then use them directly in the `.mdx` or `.md` file. By default, a custom link, `next/image` component, table of contents component and Newsletter form are passed down. Note that the components should be default exported to avoid [existing issues with Next.js](https://github.com/vercel/next.js/issues/51593).

`layouts` - main templates used in pages:

- There are currently 3 post layouts available: `PostLayout`, `PostSimple` and `PostBanner`. `PostLayout` is the default 2 column layout with meta and author information. `PostSimple` is a simplified version of `PostLayout`, while `PostBanner` features a banner image.
- There are 2 blog listing layouts: `ListLayout`, the layout used in version 1 of the template with a search bar and `ListLayoutWithTags`, currently used in version 2, which omits the search bar but includes a sidebar with information on the tags.

`app` - pages to route to. Read the [Next.js documentation](https://nextjs.org/docs/app) for more information.

`next.config.js` - configuration related to Next.js. You need to adapt the Content Security Policy if you want to load scripts, images etc. from other domains.

## Post

Content is modelled using [Contentlayer](https://www.contentlayer.dev/), which allows you to define your own content schema and use it to generate typed content objects. See [Contentlayer documentation](https://www.contentlayer.dev/docs/getting-started) for more information.

### Frontmatter

Frontmatter follows [Hugo's standards](https://gohugo.io/content-management/front-matter/).

Please refer to `contentlayer.config.ts` for an up to date list of supported fields. The following fields are supported:

```
title (required)
date (required)
tags (optional)
lastmod (optional)
draft (optional)
summary (optional)
images (optional)
authors (optional list which should correspond to the file names in `data/authors`. Uses `default` if none is specified)
layout (optional list which should correspond to the file names in `data/layouts`)
canonicalUrl (optional, canonical url for the post for SEO)
```

Here's an example of a post's frontmatter:

```
---
title: 'Introducing Tailwind Nexjs Starter Blog'
date: '2021-01-12'
lastmod: '2021-01-18'
tags: ['next-js', 'tailwind', 'guide']
draft: false
summary: 'Looking for a performant, out of the box template, with all the best in web technology to support your blogging needs? Checkout the Tailwind Nextjs Starter Blog template.'
images: ['/static/images/canada/mountains.jpg', '/static/images/canada/toronto.jpg']
authors: ['default', 'sparrowhawk']
layout: PostLayout
canonicalUrl: https://tailwind-nextjs-starter-blog.vercel.app/blog/introducing-tailwind-nextjs-starter-blog
---
```

## Deploy

**Vercel**  
The easiest way to deploy the template is to deploy on [Vercel](https://vercel.com). Check out the [Next.js deployment documentation](https://nextjs.org/docs/app/building-your-application/deploying) for more details.

**Netlify**
[Netlify](https://www.netlify.com/)’s Next.js runtime configures enables key Next.js functionality on your website without the need for additional configurations. Netlify generates serverless functions that will handle Next.js functionalities such as server-side rendered (SSR) pages, incremental static regeneration (ISR), `next/images`, etc.

See [Next.js on Netlify](https://docs.netlify.com/integrations/frameworks/next-js/overview/#next-js-runtime) for suggested configuration values and more details.

**Static hosting services / GitHub Pages / S3 / Firebase etc.**

1. Add `output: 'export'` in `next.config.js`. See [static exports documentation](https://nextjs.org/docs/app/building-your-application/deploying/static-exports#configuration) for more information.
2. Comment out `headers()` from `next.config.js`.
3. Change `components/Image.tsx` to use a standard `<img>` tag instead of `next/image`:

   ```ts
   /* eslint-disable jsx-a11y/alt-text */
   /* eslint-disable @next/next/no-img-element */
   import NextImage, { ImageProps } from 'next/image'

   // @ts-ignore
   const Image = ({ ...rest }: ImageProps) => <img {...rest} />

   export default Image
   ```

   Alternatively, to continue using `next/image`, you can use an alternative image optimization provider such as Imgix, Cloudinary or Akamai. See [image optimization documentation](https://nextjs.org/docs/app/building-your-application/deploying/static-exports#image-optimization) for more details.

4. Remove `api` folder and components which call the server-side function such as the Newsletter component. Not technically required and the site will build successfully, but the APIs cannot be used as they are server-side functions.
5. Run `yarn build`. The generated static content is in the `out` folder.
6. Deploy the `out` folder to your hosting service of choice or run `npx serve out` to view the website locally.

## Frequently Asked Questions

### How can I add a custom MDX component?

Here's an example on how to create a donut chart from Chart.js (assuming you already have the dependencies installed) and use it in MDX posts. First, create a new `DonutChart.tsx` component in `components`:

```tsx
'use client'

import { Doughnut } from 'react-chartjs-2'
import { Chart as ChartJS, ArcElement, Tooltip, Legend } from 'chart.js'

ChartJS.register(ArcElement, Tooltip, Legend)

const DonutChart = ({ data }) => {
  return <Doughnut data={data} />
}

export default Doughnut
```

Since the underlying `Doughnut` component uses React hooks, we add the `'use client'` directive to specify that it is a client side component. Also, there is an existing issue which prevents named components from being used, so we need to export the component as the default export.

Next, add the component to `MDXComponents.tsx`:

```diff
...
+ import DonutChart from './DonutChart'

export const components: MDXComponents = {
  Image,
  TOCInline,
  a: CustomLink,
  pre: Pre,
+  DonutChart,
  BlogNewsletterForm,
}
```

You can now use the component in `.mdx` files:

```mdx
## Example Donut Chart

export const data = {
  labels: ['Red', 'Blue', 'Yellow'],
  datasets: [
    {
      label: '# of Votes',
      data: [12, 19, 3],
      backgroundColor: [
        'rgba(255, 99, 132, 0.2)',
        'rgba(54, 162, 235, 0.2)',
        'rgba(255, 206, 86, 0.2)',
      ],
      borderColor: ['rgba(255, 99, 132, 1)', 'rgba(54, 162, 235, 1)', 'rgba(255, 206, 86, 1)'],
      borderWidth: 1,
    },
  ],
}

<DonutChart data={data} />
```

### How can I customize the `kbar` search?

Add a `SearchProvider` component such as the one shown below and use it in place of the default `SearchProvider` component in `app/layout.tsx`.

`defaultActions` are the initial list of actions.

`onSearchDocumentsLoad` is a callback function that is called when the documents specified by `searchDocumentsPath` are loaded. Set `searchDocumentsPath` to `false` to disable the dynamically loaded search feature.

```tsx
'use client'

import { KBarSearchProvider } from 'pliny/search/KBar'
import { useRouter } from 'next/navigation'
import { CoreContent } from 'pliny/utils/contentlayer'
import { Blog } from 'contentlayer/generated'

export const SearchProvider = ({ children }) => {
  const router = useRouter()
  return (
    <KBarSearchProvider
      kbarConfig={{
        searchDocumentsPath: 'search.json',
        defaultActions: [
          {
            id: 'homepage',
            name: 'Homepage',
            keywords: '',
            shortcut: ['h', 'h'],
            section: 'Home',
            perform: () => router.push('/'),
          },
          {
            id: 'projects',
            name: 'Projects',
            keywords: '',
            shortcut: ['p'],
            section: 'Home',
            perform: () => router.push('/projects'),
          },
        ],
        onSearchDocumentsLoad(json) {
          return json.map((post: CoreContent<Blog>) => ({
            id: post.path,
            name: post.title,
            keywords: post?.summary || '',
            section: 'Blog',
            subtitle: post.tags.join(', '),
            perform: () => router.push(post.path),
          }))
        },
      }}
    >
      {children}
    </KBarSearchProvider>
  )
}
```

## Support

Using the template? Support this effort by giving a star on GitHub, sharing your own blog and giving a shoutout on Twitter or becoming a project [sponsor](https://github.com/sponsors/timlrx).

## Licence

[MIT](https://github.com/timlrx/tailwind-nextjs-starter-blog/blob/main/LICENSE) © [Timothy Lin](https://www.timlrx.com)<|MERGE_RESOLUTION|>--- conflicted
+++ resolved
@@ -34,12 +34,9 @@
 - [Rabby Hasan's Blog](https://blog.rabbyhasan.com.bd/) - Rabby Hasan's personal blog about full stack development with cloud ([source code](https://github.com/rabbyalone/myblog))
 - [enscribe.dev](https://enscribe.dev) - enscribe's personal blog; cybersecurity shenanigans, frontend webdev, etc. ([source code](https://github.com/jktrn/enscribe.dev))
 - [dalelarroder.com](https://dalelarroder.com) - Dale Larroder's personal website upgraded from V1 ([source code](https://github.com/dlarroder/dalelarroder))
-<<<<<<< HEAD
 - [thetalhatahir.com](https://www.thetalhatahir.com)  - Talha Tahir's personal blog. Added article thumbnails, linkedIn card, Beautiful hero content, technology emoticons.
-
-=======
 - [hauhau.cn](https://www.hauhau.cn) - Homing's personal blog about the stuff he's learning ([source code](https://github.com/hominsu/blog))
->>>>>>> 419e9a60
+
   
 Using the template? Feel free to create a PR and add your blog to this list.
 
