![tailwind-nextjs-banner](/public/static/images/twitter-card.png)

# Tailwind Nextjs Starter Blog

[![GitHub Repo stars](https://img.shields.io/github/stars/timlrx/tailwind-nextjs-starter-blog?style=social)](https://GitHub.com/timlrx/tailwind-nextjs-starter-blog/stargazers/)
[![GitHub forks](https://img.shields.io/github/forks/timlrx/tailwind-nextjs-starter-blog?style=social)](https://github.com/timlrx/tailwind-nextjs-starter-blog/forks)
[![Twitter URL](https://img.shields.io/twitter/url?style=social&url=https%3A%2F%2Ftwitter.com%2Ftimlrxx)](https://x.com/timlrxx)
[![Sponsor](https://img.shields.io/static/v1?label=Sponsor&message=%E2%9D%A4&logo=GitHub&link=https://github.com/sponsors/timlrx)](https://github.com/sponsors/timlrx)

[![Deploy with Vercel](https://vercel.com/button)](https://vercel.com/new/git/external?repository-url=https://github.com/timlrx/tailwind-nextjs-starter-blog)

This is a [Next.js](https://nextjs.org/), [Tailwind CSS](https://tailwindcss.com/) blogging starter template. Version 2 is based on Next App directory with [React Server Component](https://nextjs.org/docs/getting-started/react-essentials#server-components) and uses [Contentlayer](https://www.contentlayer.dev/) to manage markdown content.

Probably the most feature-rich Next.js markdown blogging template out there. Easily configurable and customizable. Perfect as a replacement to existing Jekyll and Hugo individual blogs.

Check out the documentation below to get started.

Facing issues? Check the [FAQ page](https://github.com/timlrx/tailwind-nextjs-starter-blog/wiki) and do a search on past issues. Feel free to open a new issue if none has been posted previously.

Feature request? Check the past discussions to see if it has been brought up previously. Otherwise, feel free to start a new discussion thread. All ideas are welcomed!

## Variations

**Note**: These are community contributed forks using different frameworks or with significant changes to the codebase - not officially supported.

Astro alternative - [Tailwind Astro Template](https://github.com/wanoo21/tailwind-astro-starting-blog).

Remix-run alternative - [Tailwind Remix-run Starter Blog Template](https://github.com/SangeetAgarwal/tailwind-remix-run-mdxjs-typescript-starter-blog).

Internationalization support - [Template with i18n](https://tailwind-nextjs-starter-blog-i18n.vercel.app/) and [source code](https://github.com/PxlSyl/tailwind-nextjs-starter-blog-i18n/tree/main).

## Examples V2

- [Demo Blog](https://tailwind-nextjs-starter-blog.vercel.app/) - this repo
- [My personal blog](https://www.timlrx.com) - modified to auto-generate blog posts with dates
- [Karhdo's Blog](https://karhdo.dev) - Karhdo's Blog - Karhdo's Coding Adventure ([source code](https://github.com/Karhdo/karhdo.dev))
- [tsix blog](https://tsix.top) - A front-end engineer is used to record some knowledge points in work and study _中文_
- [SOTO's Blog](https://www.atksoto.com/) - A more personalized personal website upgraded from V1 ([source code](https://github.com/acsoto/soto-blog-nextjs))
- [Prabhu's Blog](https://v1-prabhukirankonda.vercel.app) - Prabhu's Personal website with blog ([source code](https://github.com/prabhukiran8790/prabhukirankonda))
- [Rabby Hasan's Blog](https://blog.rabbyhasan.com.bd/) - Rabby Hasan's personal blog about full stack development with cloud ([source code](https://github.com/rabbyalone/myblog))
- [enscribe.dev](https://enscribe.dev) - enscribe's personal blog; cybersecurity shenanigans, frontend webdev, etc. ([source code](https://github.com/jktrn/enscribe.dev))
- [dalelarroder.com](https://dalelarroder.com) - Dale Larroder's personal website upgraded from V1 ([source code](https://github.com/dlarroder/dalelarroder))
- [thetalhatahir.com](https://www.thetalhatahir.com) - Talha Tahir's personal blog. Added article thumbnails, linkedIn card, Beautiful hero content, technology emoticons.
- [homing.so](https://homing.so) - Homing's personal blog about the stuff he's learning ([source code](https://github.com/hominsu/blog))
- [zS1m's Blog](https://contrails.space) - zS1m's personal blog for recording and sharing daily learning technical content ([source code](https://github.com/zS1m/nextjs-contrails))
- [dariuszwozniak.net](https://dariuszwozniak.net/) - Software development blog ([source code](https://github.com/dariusz-wozniak/dariuszwozniak.net-v2))
- [dreams.plus](https://dreams.plus) - Blog site for some thoughts and records for life and technology.
- [francisaguilar.co blog](https://francisaguilar.co) - Francis Aguilar's personal blog that talks about tech, fitness, and personal development.
- [Min71 Dev Blog](https://min71.dev) - Personal blog about Blockchain, Development and etc. ([source code](https://github.com/mingi3442/blog))
- [Bryce Yu's Blog](https://earayu.github.io/) - Bryce Yu's personal Blog about distributed system, database, and web development. ([source code](https://github.com/earayu/earayu.github.io))
- [Remote Startup Senpai Anime Series Website](https://remote-startup-senpai.com) - Landing page for the anime series Remote Startup Senpai.
- [Secret Base](https://www.jachsu.com/) - Jac Hsu's personal Blog.talks about tech, thought, and life in general.
- [Zsebinformatikus](https://www.zsebinformatikus.hu/) - The information superhighway guide blog.
- [Anton Morgunov's Blog](https://blog.ischemist.com/) - talking about science without oversimplifications or why theoretical and computational chemistry is cool.
- [Hans Blog](https://www.hansking.cn/) - Hans' personal blog, front-end technology, gallery and travel diary 中文. ([source code](https://github.com/hansking98/hans-nextjs-blog))
- [London Tech Talk](https://london-tech-talk.com/) - A podcast exploring technology trends and expatriate living experiences. - 日本語
- [CRUD Flow Blog](http://blog.ndamulelo.co.za/) - A technical blog about AI, Cloud Engineering, Data Science and Personal development
- [Trillium's Blog](https://trilliumsmith.com/) - Modified to render resume pdf on `/resume` page. ([source code](https://github.com/trillium/trilliumsmith.com))
- [Wujie's Blog: 旅行者计划](https://www.wujieli.com/) - Wujie's personal digital garden ([source code](https://github.com/wujieli0207/wujie-blog-next))
- [Xiaodong's Blog](https://blog.linxiaodong.com) - Xiaodong's personal blog about front-end technology, and life. 「中文」([source code](https://github.com/buxuku/buxuku.github.io))
- [Azurtelier.com](https://www.azurtelier.com/) - Amos's personal website for tech, music, AI illustrations, etc. [English/中文] ([Source code](https://github.com/AmosChenZixuan/Azurtelier.com))
- [JoshHaines.com](https://www.JoshHaines.com/) - Personal website for Josh Haines. ([source code](https://github.com/jdhaines/joshhaines))
- [Jigu's Blog](https://animeirl.top) - Jigu's personal blog about tech, crypto, golang, and life. 「中文」
- [andrewsam.xyz](https://www.andrewsam.xyz/) - Andrew's Personal website using ShadCN, Prisma, MongoDB, Auth.js, Resume Page, Custom Experience timeline and technologies components. ([source code](https://github.com/andrew-sameh/andrewsam.xyz))
- [Rulli Damara Putra's Portfolio](https://www.damaraputra.my.id/) - Rully's personal blog and portfolio.
- [blog.taoluyuan.com 套路猿](https://blog.taoluyuan.com) - A personal tech blog that supports multi-theme switching. 「中英」
- [LyricsDecode.com](https://lyricsdecode.com) - A song lyrics website offering original lyrics, Romanisation, and English translations with customisable viewing options.
- [bmacharia.com](https://bmacharia.com/) - Benson Macharia's technical blog about Cybersecurity and IT Risk Management.
- [armujahid.me](https://armujahid.me/) - Abdul Rauf's personal blog about tech and random stuff.
- [leohuynh.dev](https://www.leohuynh.dev/) - 🇻🇳 Leo's dev blog – stories, insights, and ideas. Add `/snippets`, `/books` pages, add `ProfileCard`, `CareerTimeline` components and many more. ([source](https://github.com/hta218/leohuynh.dev))
- [OpenSats Blog](https://opensats.org/blog) - A 501(c)(3) public charity which aims to sustainably fund free and open-source projects. ([source code](https://github.com/OpenSats/website))
- [Schedles Blog](https://schedles.com/blog) - Social media scheduling tips, strategies, and product updates for content creators. ([Project Link](https://schedles.com))
- [YawDev Blog](https://yawdev.org/blog) - IT-Agency / Software Development. Blog about tech and business ([Project Link](https://yawdev.org))
- [Engineering Notes](https://www.jonvet.com) - Jonas Vetterle Personal Website & Blog. I'm writing articles about software engineering that interest me, including AI and Quantum Computing
- [Screenager.dev](https://screenager.vercel.app) - Personal Website as Portfolio & Blog. Documenting my learning journey and some guides.
- [kezhenxu94's blog](https://kezhenxu94.me) - Blogging about dev, tips & tricks, tutorials and more.
- [Parminder's blog](https://singhspeak.com) - Thoughts on software development, life and more.
- [wheelcircuit.com](https://wheelcircuit.com) - Automotive YouTube News & Videos blog, updated daily.
- [taitrd.com](https://taitrd.com) - Tai's personal dev blog, technologies and coding activity with Dynamodb practice ([source code](https://github.com/taitrd/taitrd)).
- [Shelton's Blog](https://www.sheltonma.top) - Sharing insights on TypeScript full-stack development (Next.js, React, Hono, Supabase), web crawlers, and other cutting-edge technologies.
- [Culture DevOps](https://culturedevops.com/en) - Technical blog on DevOps practices and tools ([source code](https://github.com/CultureDevOps/blog)).
- [InnovateWire Blog](https://innovatewire.com) - A tech blog about software automation and automation tools ([Project Link](https://innovatewire.com))
- [MichaelScheiwiller.com](https://www.michaelscheiwiller.com/) - Mix of software and data engineering blog as well as personal notes and updates
- [Wahyu Ikbal Personal Website](https://www.wahyuikbal.web.id) - Personal website with blog and ai feature, share about Technology literacy ([source code](https://github.com/wahyudesu/Personal-Website-Next-js-Obsidian-Ai-))
- [ByteGeometry Blog](https://bytegeometry.com/blog) - Software development blog about tech trends and business growth. AI and web-apps development ([Project Link](https://bytegeometry.com))
- [Farhad's Blog](https://www.farhad.my) - Farhad's personal website sharing tech news and insights on emerging technologies, with a focus on AI and Data Science ([Project Link](https://farhad.my))
- [Utanzu Cybersecurity](https://utanzu.com/) – A thriving community where mentorship and expert training help cybersecurity professionals unlock their full potential and advance their careers.
- [trungtmnguyen.com](https://www.trungtmnguyen.com/) - 🇻🇳 Trung's personal and technical blogs – some idea about me, tips, ideas and learned. Add some custom components, like: UnderlineHoverLink, Timeline, neon-border styles and will have more in the future. ([source](https://github.com/trungntm/trungtmnguyen.com))
<<<<<<< HEAD
- [Ryan Fitton's Blog](https://ryanfitton.co.uk/) – A custom theme version with 'Portfolio' section. Used as a personal Blog/Portfolio for development projects. ([source code](https://github.com/ryanfitton/ryanfitton-nextjs-2024))

=======
- [ktovoz.com](https://www.ktovoz.com/) - Kto's personal blog, sharing life, technology. Added article categories and article directory navigation 「中文」
>>>>>>> 6f56d467
Using the template? Feel free to create a PR and add your blog to this list.

## Examples V1

[v1-blogs-showcase.webm](https://github.com/timlrx/tailwind-nextjs-starter-blog/assets/28362229/2124c81f-b99d-4431-839c-347e01a2616c)

Thanks to the community of users and contributors to the template! We are no longer accepting new blog listings over here. If you have updated from version 1 to version 2, feel free to remove your blog from this list and add it to the one above.

- [Aloisdg's cookbook](https://tambouille.vercel.app/) - with pictures and recipes!
- [GautierArcin's demo with next translate](https://tailwind-nextjs-starter-blog-seven.vercel.app/) - includes translation of mdx posts, [source code](https://github.com/GautierArcin/tailwind-nextjs-starter-blog/tree/demo/next-translate)
- [David Levai's digital garden](https://davidlevai.com/) - customized design and added email subscriptions
- [thvu.dev](https://thvu.dev) - Added `mdx-embed`, view count, reading minutes and more.
- [irvin.dev](https://www.irvin.dev/) - Irvin Lin's personal site. Added YouTube embedding.
- [KirillSo.com](https://www.kirillso.com/) - Personal blog & website.
- [slightlysharpe.com](https://slightlysharpe.com) - [Tincre's](https://tincre.com) main company blog
- [blog.b00st.com](https://blog.b00st.com) - [b00st.com's](https://b00st.com) main music promotion blog
- [astrosaurus.me](https://astrosaurus.me/) - Ephraim Atta-Duncan's Personal Blog
- [dhanrajsp.me](https://dhanrajsp.me/) - Dhanraj's personal site and blog.
- [blog.r00ks.io](https://blog.r00ks.io/) - Austin Rooks's personal blog ([source code](https://github.com/Austionian/blog.r00ks)).
- [honghong.me](https://honghong.me) - Tszhong's personal website ([source code](https://github.com/tszhong0411/home))
- [marceloformentao.dev](https://marceloformentao.dev) - Marcelo Formentão personal website ([source code](https://github.com/marceloavf/marceloformentao.dev)).
- [abiraja.com](https://www.abiraja.com/) - with a [runnable JS code snippet component!](https://www.abiraja.com/blog/querying-solana-blockchain)
- [bpiggin.com](https://www.bpiggin.com) - Ben Piggin's personal blog
- [maqib.cn](https://maqib.cn) - A blog of Chinese front-end developers 狂奔小马的博客 ([源码](https://github.com/maqi1520/nextjs-tailwind-blog))
- [ambilena.com](https://ambilena.com/) - Electronic Music Blog & imprint for upcoming musicians.
- [techipedia](https://techipedia.vercel.app) - Simple blogging progressive web app with custom installation button and top progress bar
- [reubence.com](https://reubence.com) - Reuben Rapose's Digital Garden
- [axolo.co/blog](https://axolo.co/blog) - Engineering management news & axolo.co updates (with image preview for article in the home page)
- [musing.vercel.app](https://musing.vercel.app/) - Parth Desai's personal blog ([source code](https://github.com/pycoder2000/blog))
- [onyourmental.com](https://www.onyourmental.com/) - [Curtis Warcup's](https://github.com/Cwarcup) website for the On Your Mental Podcast ([source code](https://github.com/Cwarcup/on-your-mental))
- [cwarcup.com](https://www.cwarcup.com/) - Curtis Warcup's personal website and blog ([source code](https://github.com/Cwarcup/personal-blog)).
- [jmalvarez.dev](https://www.jmalvarez.dev/) - José Miguel Álvarez's personal blog ([source code](https://github.com/josemiguel-alvarez/nextjs-blog))
- [justingosses.com](https://justingosses.com/) - Justin Gosses's personal website and blog ([source code](https://github.com/JustinGOSSES/justingosses-website))
- [raphaelchelly.com](https://www.raphaelchelly.com/) - Raphaël Chelly's personal website and blog ([source code](https://github.com/raphaelchelly/raph_www))
- [kaveh.page](https://kaveh.page) - Kaveh Tehrani's personal blog. Added tags directory, profile card, time-to-read on posts directory, etc.
- [drakerossman.com](https://drakerossman.com/) - Drake Rossman's blog about NixOS, Rust, Software Architecture and Engineering Management, as well as general musings.
- [meamenu.com](https://www.meamenu.com) - Landing page and product blog starting from this template. It also uses [framer-motion](https://www.framer.com/motion) for animations, custom layout templates, [waline](https://waline.js.org/en/) for blog comments and [primereact](https://primereact.org/) forms [Ita]
- [giovanni.orciuolo.it](https://giovanni.orciuolo.it) - Giovanni Orciuolo's personal website, blog and everything nerd.

## Motivation

I wanted to port my existing blog to Nextjs and Tailwind CSS but there was no easy out of the box template to use so I decided to create one. Design is adapted from [Tailwindlabs blog](https://github.com/tailwindlabs/blog.tailwindcss.com).

I wanted it to be nearly as feature-rich as popular blogging templates like [beautiful-jekyll](https://github.com/daattali/beautiful-jekyll) and [Hugo Academic](https://github.com/wowchemy/wowchemy-hugo-modules) but with the best of React's ecosystem and current web development's best practices.

## Features

- Next.js with Typescript
- [Contentlayer](https://www.contentlayer.dev/) to manage content logic
- Easy styling customization with [Tailwind 3.0](https://tailwindcss.com/blog/tailwindcss-v3) and primary color attribute
- [MDX - write JSX in markdown documents!](https://mdxjs.com/)
- Near perfect lighthouse score - [Lighthouse report](https://www.webpagetest.org/result/230805_BiDcBQ_4H7)
- Lightweight, 85kB first load JS
- Mobile-friendly view
- Light and dark theme
- Font optimization with [next/font](https://nextjs.org/docs/app/api-reference/components/font)
- Integration with [pliny](https://github.com/timlrx/pliny) that provides:
  - Multiple analytics options including [Umami](https://umami.is/), [Plausible](https://plausible.io/), [Simple Analytics](https://simpleanalytics.com/), Posthog and Google Analytics
  - Comments via [Giscus](https://github.com/laymonage/giscus), [Utterances](https://github.com/utterance/utterances) or Disqus
  - Newsletter API and component with support for Mailchimp, Buttondown, Convertkit, Klaviyo, Revue, Emailoctopus and Beehiiv
  - Command palette search with [Kbar](https://github.com/timc1/kbar) or Algolia
- Server-side syntax highlighting with line numbers and line highlighting via [rehype-prism-plus](https://github.com/timlrx/rehype-prism-plus)
- Math display supported via [KaTeX](https://katex.org/)
- Citation and bibliography support via [rehype-citation](https://github.com/timlrx/rehype-citation)
- [Github alerts](https://docs.github.com/en/get-started/writing-on-github/getting-started-with-writing-and-formatting-on-github/basic-writing-and-formatting-syntax#alerts) via [remark-github-blockquote-alert](https://github.com/jaywcjlove/remark-github-blockquote-alert)
- Automatic image optimization via [next/image](https://nextjs.org/docs/basic-features/image-optimization)
- Support for tags - each unique tag will be its own page
- Support for multiple authors
- 3 different blog layouts
- 2 different blog listing layouts
- Support for nested routing of blog posts
- Projects page
- Preconfigured security headers
- SEO friendly with RSS feed, sitemaps and more!

## Sample posts

- [A markdown guide](https://tailwind-nextjs-starter-blog.vercel.app/blog/github-markdown-guide)
- [Learn more about images in Next.js](https://tailwind-nextjs-starter-blog.vercel.app/blog/guide-to-using-images-in-nextjs)
- [A tour of math typesetting](https://tailwind-nextjs-starter-blog.vercel.app/blog/deriving-ols-estimator)
- [Simple MDX image grid](https://tailwind-nextjs-starter-blog.vercel.app/blog/pictures-of-canada)
- [Example of long prose](https://tailwind-nextjs-starter-blog.vercel.app/blog/the-time-machine)
- [Example of Nested Route Post](https://tailwind-nextjs-starter-blog.vercel.app/blog/nested-route/introducing-multi-part-posts-with-nested-routing)

## Quick Start Guide

1. Clone the repo

```bash
npx degit 'timlrx/tailwind-nextjs-starter-blog'
```

2. Personalize `siteMetadata.js` (site related information)
3. Modify the content security policy in `next.config.js` if you want to use
   other analytics provider or a commenting solution other than giscus.
4. Personalize `authors/default.md` (main author)
5. Modify `projectsData.ts`
6. Modify `headerNavLinks.ts` to customize navigation links
7. Add blog posts
8. Deploy on Vercel

## Installation

```bash
yarn
```

Please note, that if you are using Windows, you may need to run:

```bash
$env:PWD = $(Get-Location).Path
```

## Development

First, run the development server:

```bash
yarn dev
```

Open [http://localhost:3000](http://localhost:3000) with your browser to see the result.

Edit the layout in `app` or content in `data`. With live reloading, the pages auto-updates as you edit them.

## Extend / Customize

`data/siteMetadata.js` - contains most of the site related information which should be modified for a user's need.

`data/authors/default.md` - default author information (required). Additional authors can be added as files in `data/authors`.

`data/projectsData.js` - data used to generate styled card on the projects page.

`data/headerNavLinks.js` - navigation links.

`data/logo.svg` - replace with your own logo.

`data/blog` - replace with your own blog posts.

`public/static` - store assets such as images and favicons.

`tailwind.config.js` and `css/tailwind.css` - tailwind configuration and stylesheet which can be modified to change the overall look and feel of the site.

`css/prism.css` - controls the styles associated with the code blocks. Feel free to customize it and use your preferred prismjs theme e.g. [prism themes](https://github.com/PrismJS/prism-themes).

`contentlayer.config.ts` - configuration for Contentlayer, including definition of content sources and MDX plugins used. See [Contentlayer documentation](https://www.contentlayer.dev/docs/getting-started) for more information.

`components/MDXComponents.js` - pass your own JSX code or React component by specifying it over here. You can then use them directly in the `.mdx` or `.md` file. By default, a custom link, `next/image` component, table of contents component and Newsletter form are passed down. Note that the components should be default exported to avoid [existing issues with Next.js](https://github.com/vercel/next.js/issues/51593).

`layouts` - main templates used in pages:

- There are currently 3 post layouts available: `PostLayout`, `PostSimple` and `PostBanner`. `PostLayout` is the default 2 column layout with meta and author information. `PostSimple` is a simplified version of `PostLayout`, while `PostBanner` features a banner image.
- There are 2 blog listing layouts: `ListLayout`, the layout used in version 1 of the template with a search bar and `ListLayoutWithTags`, currently used in version 2, which omits the search bar but includes a sidebar with information on the tags.

`app` - pages to route to. Read the [Next.js documentation](https://nextjs.org/docs/app) for more information.

`next.config.js` - configuration related to Next.js. You need to adapt the Content Security Policy if you want to load scripts, images etc. from other domains.

## Post

Content is modelled using [Contentlayer](https://www.contentlayer.dev/), which allows you to define your own content schema and use it to generate typed content objects. See [Contentlayer documentation](https://www.contentlayer.dev/docs/getting-started) for more information.

### Frontmatter

Frontmatter follows [Hugo's standards](https://gohugo.io/content-management/front-matter/).

Please refer to `contentlayer.config.ts` for an up to date list of supported fields. The following fields are supported:

```
title (required)
date (required)
tags (optional)
lastmod (optional)
draft (optional)
summary (optional)
images (optional)
authors (optional list which should correspond to the file names in `data/authors`. Uses `default` if none is specified)
layout (optional list which should correspond to the file names in `data/layouts`)
canonicalUrl (optional, canonical url for the post for SEO)
```

Here's an example of a post's frontmatter:

```
---
title: 'Introducing Tailwind Nexjs Starter Blog'
date: '2021-01-12'
lastmod: '2021-01-18'
tags: ['next-js', 'tailwind', 'guide']
draft: false
summary: 'Looking for a performant, out of the box template, with all the best in web technology to support your blogging needs? Checkout the Tailwind Nextjs Starter Blog template.'
images: ['/static/images/canada/mountains.jpg', '/static/images/canada/toronto.jpg']
authors: ['default', 'sparrowhawk']
layout: PostLayout
canonicalUrl: https://tailwind-nextjs-starter-blog.vercel.app/blog/introducing-tailwind-nextjs-starter-blog
---
```

## Deploy

### GitHub Pages

A [`pages.yml`](.github/workflows/pages.yml) workflow is already provided. Simply select "GitHub Actions" in: `Settings > Pages > Build and deployment > Source`.

### Vercel

The easiest way to deploy the template is to deploy on [Vercel](https://vercel.com). Check out the [Next.js deployment documentation](https://nextjs.org/docs/app/building-your-application/deploying) for more details.

### Netlify

[Netlify](https://www.netlify.com/)’s Next.js runtime configures enables key Next.js functionality on your website without the need for additional configurations. Netlify generates serverless functions that will handle Next.js functionalities such as server-side rendered (SSR) pages, incremental static regeneration (ISR), `next/images`, etc.

See [Next.js on Netlify](https://docs.netlify.com/integrations/frameworks/next-js/overview/#next-js-runtime) for suggested configuration values and more details.

### Static hosting services (GitHub Pages / S3 / Firebase etc.)

Run:

```sh
$ EXPORT=1 UNOPTIMIZED=1 yarn build
```

Then, deploy the generated `out` folder or run `npx serve out` it locally.

> [!IMPORTANT]
> If deploying with a URL base path, like https://example.org/myblog you need an extra `BASE_PATH` shell-var to the build command:
>
> ```sh
> $ EXPORT=1 UNOPTIMIZED=1 BASE_PATH=/myblog yarn build
> ```
>
> => In your code, `${process.env.BASE_PATH || ''}/robots.txt` will print `"/myblog/robots.txt"` in the `out` build (or only `/robots.txt` if `yarn dev`, ie: on localhost:3000)

> [!TIP]
> Alternatively to `UNOPTIMIZED=1`, to continue using `next/image`, you can use an alternative image optimization provider such as Imgix, Cloudinary or Akamai. See [image optimization documentation](https://nextjs.org/docs/app/building-your-application/deploying/static-exports#image-optimization) for more details.

Consider removing the following features that cannot be used in a static build:

1. Comment out `headers()` from `next.config.js`.
2. Remove `api` folder and components which call the server-side function such as the Newsletter component. Not technically required and the site will build successfully, but the APIs cannot be used as they are server-side functions.

## Frequently Asked Questions

- [How can I add a custom MDX component?](/faq/custom-mdx-component.md)
- [How can I customize the `kbar` search?](/faq/customize-kbar-search.md)
- [Deploy with docker](/faq/deploy-with-docker.md)

## Support

Using the template? Support this effort by giving a star on GitHub, sharing your own blog and giving a shoutout on Twitter or becoming a project [sponsor](https://github.com/sponsors/timlrx).

## Licence

[MIT](https://github.com/timlrx/tailwind-nextjs-starter-blog/blob/main/LICENSE) © [Timothy Lin](https://www.timlrx.com)<|MERGE_RESOLUTION|>--- conflicted
+++ resolved
@@ -86,12 +86,9 @@
 - [Farhad's Blog](https://www.farhad.my) - Farhad's personal website sharing tech news and insights on emerging technologies, with a focus on AI and Data Science ([Project Link](https://farhad.my))
 - [Utanzu Cybersecurity](https://utanzu.com/) – A thriving community where mentorship and expert training help cybersecurity professionals unlock their full potential and advance their careers.
 - [trungtmnguyen.com](https://www.trungtmnguyen.com/) - 🇻🇳 Trung's personal and technical blogs – some idea about me, tips, ideas and learned. Add some custom components, like: UnderlineHoverLink, Timeline, neon-border styles and will have more in the future. ([source](https://github.com/trungntm/trungtmnguyen.com))
-<<<<<<< HEAD
 - [Ryan Fitton's Blog](https://ryanfitton.co.uk/) – A custom theme version with 'Portfolio' section. Used as a personal Blog/Portfolio for development projects. ([source code](https://github.com/ryanfitton/ryanfitton-nextjs-2024))
-
-=======
 - [ktovoz.com](https://www.ktovoz.com/) - Kto's personal blog, sharing life, technology. Added article categories and article directory navigation 「中文」
->>>>>>> 6f56d467
+
 Using the template? Feel free to create a PR and add your blog to this list.
 
 ## Examples V1
