--- conflicted
+++ resolved
@@ -12,16 +12,10 @@
     "prepare": "husky"
   },
   "dependencies": {
-<<<<<<< HEAD
+    "@headlessui/react": "1.7.19",
     "@next/bundle-analyzer": "14.2.1",
     "@tailwindcss/forms": "^0.5.7",
     "@tailwindcss/typography": "^0.5.12",
-=======
-    "@headlessui/react": "1.7.17",
-    "@next/bundle-analyzer": "14.0.3",
-    "@tailwindcss/forms": "^0.5.4",
-    "@tailwindcss/typography": "^0.5.9",
->>>>>>> 6b4832de
     "autoprefixer": "^10.4.13",
     "contentlayer2": "0.4.4",
     "esbuild": "0.20.2",
